#pragma once

#include "utils/stats.h"

#include <atomic>
#include <filesystem>
#include <string>
#include <vector>

namespace dorado {

class ModBaseCaller;

struct ModBaseParams {
    std::vector<std::string> mod_long_names;  ///< The long names of the modified bases.
    std::string motif;                        ///< The motif to look for modified bases within.
    size_t base_mod_count;                    ///< The number of modifications for the base.
    size_t motif_offset;  ///< The position of the canonical base within the motif.
    size_t context_before;  ///< The number of context samples in the signal the network looks at around a candidate base.
    size_t context_after;  ///< The number of context samples in the signal the network looks at around a candidate base.
    int bases_before;  ///< The number of bases before the primary base of a kmer.
    int bases_after;   ///< The number of bases after the primary base of a kmer.
    int offset;
    std::string mod_bases;
    std::vector<float> refine_kmer_levels;  ///< Expected kmer levels for rough rescaling
    size_t refine_kmer_len;                 ///< Length of the kmers for the specified kmer_levels
    size_t refine_kmer_center_idx;  ///< The position in the kmer at which to check the levels
    bool refine_do_rough_rescale;   ///< Whether to perform rough rescaling

    void parse(std::filesystem::path const& model_path, bool all_members = true);
};

std::shared_ptr<ModBaseCaller> create_modbase_caller(
        const std::vector<std::filesystem::path>& model_paths,
        int batch_size,
        const std::string& device);

class ModBaseRunner {
public:
    explicit ModBaseRunner(std::shared_ptr<ModBaseCaller> caller);
    void accept_chunk(int model_id,
                      int chunk_idx,
                      const torch::Tensor& signal,
                      const std::vector<float>& kmers);
    torch::Tensor call_chunks(int model_id, int num_chunks);
    torch::Tensor scale_signal(size_t caller_id,
                               torch::Tensor signal,
                               const std::vector<int>& seq_ints,
                               const std::vector<uint64_t>& seq_to_sig_map) const;
    std::vector<size_t> get_motif_hits(size_t caller_id, const std::string& seq) const;
    ModBaseParams& caller_params(size_t caller_id) const;
    size_t num_callers() const;
<<<<<<< HEAD
    std::string get_name() const;
    stats::NamedStats sample_stats() const;
=======
    void terminate();
>>>>>>> 628722d0

private:
    std::shared_ptr<ModBaseCaller> m_caller;
    std::vector<torch::Tensor> m_input_sigs;
    std::vector<torch::Tensor> m_input_seqs;

    // Performance monitoring stats.
    std::atomic<int64_t> m_num_batches_called = 0;
};

}  // namespace dorado<|MERGE_RESOLUTION|>--- conflicted
+++ resolved
@@ -50,12 +50,9 @@
     std::vector<size_t> get_motif_hits(size_t caller_id, const std::string& seq) const;
     ModBaseParams& caller_params(size_t caller_id) const;
     size_t num_callers() const;
-<<<<<<< HEAD
+    void terminate();
     std::string get_name() const;
     stats::NamedStats sample_stats() const;
-=======
-    void terminate();
->>>>>>> 628722d0
 
 private:
     std::shared_ptr<ModBaseCaller> m_caller;
