#include "CudaCRFModel.h"

#include "decode/GPUDecoder.h"
#include "utils/cuda_utils.h"
#include "utils/math_utils.h"

#include <c10/cuda/CUDAGuard.h>
#include <c10/cuda/CUDAStream.h>
#include <nvtx3/nvtx3.hpp>
#include <toml.hpp>
#include <torch/torch.h>

using namespace std::chrono_literals;

namespace dorado {

class CudaCaller {
public:
    CudaCaller(const std::filesystem::path &model_path,
               int chunk_size,
               int batch_size,
               const std::string &device,
               float memory_limit_fraction,
               bool exclusive_gpu_access)
            : m_device(device) {
        const auto model_config = load_crf_model_config(model_path);
        m_model_stride = static_cast<size_t>(model_config.stride);

        m_decoder_options = DecoderOptions();
        m_decoder_options.q_shift = model_config.qbias;
        m_decoder_options.q_scale = model_config.qscale;
        m_decoder = std::make_unique<GPUDecoder>();
        m_num_input_features = model_config.num_features;
        m_exclusive_gpu_access = exclusive_gpu_access;
        // adjust chunk size to be a multiple of the stride
        m_out_chunk_size = chunk_size / m_model_stride;
        m_in_chunk_size = m_out_chunk_size * m_model_stride;

        m_options = torch::TensorOptions().dtype(GPUDecoder::dtype).device(device);
        assert(m_options.device().is_cuda());

        m_module = load_crf_model(model_path, model_config, m_options);

        // Batch size will be rounded up to a multiple of batch_size_granularity, regardless of
        // user choice. This makes sure batch size is compatible with GPU kernels.
        int batch_size_granularity = get_batch_size_granularity(model_config, m_options);
        m_batch_size = utils::pad_to(batch_size, batch_size_granularity);
        if (batch_size == 0) {
            m_batch_size =
                    utils::auto_gpu_batch_size(m_module, model_config, m_options,
                                               batch_size_granularity, memory_limit_fraction);
        } else {
            // Warmup
            auto input =
                    torch::empty({m_batch_size, m_num_input_features, m_in_chunk_size}, m_options);
            m_module->forward(input);
            torch::cuda::synchronize(m_options.device().index());
        }

        m_cuda_thread.reset(new std::thread(&CudaCaller::cuda_thread_fn, this));
    }

    ~CudaCaller() {
        m_terminate.store(true);
        m_input_cv.notify_one();
        m_cuda_thread->join();
    }

    static int get_batch_size_granularity(const CRFModelConfig &model_config,
                                          const torch::TensorOptions &options) {
        // TODO: we may want to use different numbers based on model type and GPU arch
        return 64;
    }

    struct NNTask {
        NNTask(torch::Tensor input_, int num_chunks_) : input(input_), num_chunks(num_chunks_) {}
        torch::Tensor input;
        std::mutex mut;
        std::condition_variable cv;
        torch::Tensor out;
        bool done{false};
        int num_chunks;
    };

    std::vector<DecodedChunk> call_chunks(torch::Tensor &input,
                                          torch::Tensor &output,
                                          int num_chunks,
                                          c10::cuda::CUDAStream stream) {
        NVTX3_FUNC_RANGE();
        c10::cuda::CUDAStreamGuard stream_guard(stream);

        if (num_chunks == 0) {
            return std::vector<DecodedChunk>();
        }
        NNTask task(input.to(m_options.device()), num_chunks);
        {
            std::lock_guard<std::mutex> lock(m_input_lock);
            m_input_queue.push_front(&task);
        }
        m_input_cv.notify_one();

        std::unique_lock lock(task.mut);
        while (!task.done) {
            task.cv.wait(lock);
        }

        output.copy_(task.out);
        return m_decoder->cpu_part(output);
    }

    void cuda_thread_fn() {
        torch::InferenceMode guard;
        c10::cuda::CUDAGuard device_guard(m_options.device());
        auto stream = c10::cuda::getCurrentCUDAStream(m_options.device().index());

        while (true) {
            nvtx3::scoped_range loop{"cuda_thread_fn"};
            std::unique_lock<std::mutex> input_lock(m_input_lock);
            while (m_input_queue.empty() && !m_terminate.load()) {
                m_input_cv.wait_for(input_lock, 100ms);
            }

            if (m_input_queue.empty() && m_terminate.load()) {
                return;
            }

            NNTask *task = m_input_queue.back();
            m_input_queue.pop_back();
            input_lock.unlock();

            auto gpu_lock = dorado::utils::acquire_gpu_lock(m_options.device().index(),
                                                            m_exclusive_gpu_access);
            std::unique_lock<std::mutex> task_lock(task->mut);
            stats::Timer timer;
            auto scores = m_module->forward(task->input);
            torch::cuda::synchronize();
            const auto forward_ms = timer.GetElapsedMS();
            task->out = m_decoder->gpu_part(scores, task->num_chunks, m_decoder_options);
            stream.synchronize();
            const auto forward_plus_decode_ms = timer.GetElapsedMS();
            ++m_num_batches_called;
            m_model_ms += forward_ms;
            m_decode_ms += forward_plus_decode_ms - forward_ms;
            task->done = true;
            task->cv.notify_one();
            task_lock.unlock();
        }
    }

<<<<<<< HEAD
    std::string get_name() const { return std::string("CudaCaller_") + m_device; }

    stats::NamedStats sample_stats() const {
        stats::NamedStats stats;
        stats["batches_called"] = m_num_batches_called;
        stats["model_ms"] = m_model_ms;
        stats["decode_ms"] = m_decode_ms;
        return stats;
    }
=======
    void terminate() { m_terminate.store(true); }
>>>>>>> 628722d0

    std::string m_device;
    torch::TensorOptions m_options;
    std::unique_ptr<GPUDecoder> m_decoder;
    DecoderOptions m_decoder_options;
    torch::nn::ModuleHolder<torch::nn::AnyModule> m_module{nullptr};
    size_t m_model_stride;
    std::atomic<bool> m_terminate{false};
    std::deque<NNTask *> m_input_queue;
    std::mutex m_input_lock;
    std::condition_variable m_input_cv;
    std::unique_ptr<std::thread> m_cuda_thread;
    int m_num_input_features, m_batch_size, m_in_chunk_size, m_out_chunk_size;
    bool m_exclusive_gpu_access{false};

    // Performance monitoring stats.
    std::atomic<int64_t> m_num_batches_called = 0;
    std::atomic<int64_t> m_model_ms = 0;
    std::atomic<int64_t> m_decode_ms = 0;
};

std::shared_ptr<CudaCaller> create_cuda_caller(const std::filesystem::path &model_path,
                                               int chunk_size,
                                               int batch_size,
                                               const std::string &device,
                                               float memory_limit_fraction,
                                               bool exclusive_gpu_access) {
    return std::make_shared<CudaCaller>(model_path, chunk_size, batch_size, device,
                                        memory_limit_fraction, exclusive_gpu_access);
}

CudaModelRunner::CudaModelRunner(std::shared_ptr<CudaCaller> caller)
        : m_caller(caller),
          m_stream(c10::cuda::getStreamFromPool(false, m_caller->m_options.device().index())) {
    auto opts = torch::TensorOptions().device(torch::kCPU).pinned_memory(true);
    m_input = torch::empty(
            {caller->m_batch_size, caller->m_num_input_features, caller->m_in_chunk_size},
            opts.dtype(m_caller->m_options.dtype()));

    m_output = torch::empty({3, caller->m_batch_size, caller->m_out_chunk_size},
                            opts.dtype(torch::kInt8));
}

void CudaModelRunner::accept_chunk(int chunk_idx, const torch::Tensor &chunk) {
    m_input.index_put_({chunk_idx, torch::indexing::Ellipsis}, chunk);
}

std::vector<DecodedChunk> CudaModelRunner::call_chunks(int num_chunks) {
    ++m_num_batches_called;
    stats::Timer timer;
    auto decoded_chunks = m_caller->call_chunks(m_input, m_output, num_chunks, m_stream);
    return decoded_chunks;
}

size_t CudaModelRunner::model_stride() const { return m_caller->m_model_stride; }
size_t CudaModelRunner::chunk_size() const { return m_input.size(2); }
size_t CudaModelRunner::batch_size() const { return m_input.size(0); }

<<<<<<< HEAD
std::string CudaModelRunner::get_name() const {
    // The name must be unique across multiple instances.
    // We could take a unique ID at setup time, but for now just use the address.
    std::ostringstream name_stream;
    name_stream << "CudaModelRunner_" << this;
    return name_stream.str();
}

stats::NamedStats CudaModelRunner::sample_stats() const {
    // We don't have direct access to the caller object when the pipeline is set up,
    // so pass through stats here.
    // Each runner will retrieve stats from the caller.
    // Only the last retrieved version will appear, but they should be very similar.
    stats::NamedStats stats = stats::from_obj(*m_caller);
    stats["batches_called"] = m_num_batches_called;
    return stats;
}
=======
void CudaModelRunner::terminate() { m_caller->terminate(); }
>>>>>>> 628722d0

}  // namespace dorado<|MERGE_RESOLUTION|>--- conflicted
+++ resolved
@@ -146,8 +146,8 @@
             task_lock.unlock();
         }
     }
-
-<<<<<<< HEAD
+    void terminate() { m_terminate.store(true); }
+
     std::string get_name() const { return std::string("CudaCaller_") + m_device; }
 
     stats::NamedStats sample_stats() const {
@@ -157,9 +157,6 @@
         stats["decode_ms"] = m_decode_ms;
         return stats;
     }
-=======
-    void terminate() { m_terminate.store(true); }
->>>>>>> 628722d0
 
     std::string m_device;
     torch::TensorOptions m_options;
@@ -217,8 +214,8 @@
 size_t CudaModelRunner::model_stride() const { return m_caller->m_model_stride; }
 size_t CudaModelRunner::chunk_size() const { return m_input.size(2); }
 size_t CudaModelRunner::batch_size() const { return m_input.size(0); }
-
-<<<<<<< HEAD
+void CudaModelRunner::terminate() { m_caller->terminate(); }
+
 std::string CudaModelRunner::get_name() const {
     // The name must be unique across multiple instances.
     // We could take a unique ID at setup time, but for now just use the address.
@@ -236,8 +233,5 @@
     stats["batches_called"] = m_num_batches_called;
     return stats;
 }
-=======
-void CudaModelRunner::terminate() { m_caller->terminate(); }
->>>>>>> 628722d0
 
 }  // namespace dorado