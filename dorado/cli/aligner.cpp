#include "alignment/IndexFileAccess.h"
#include "alignment/alignment_processing_items.h"
#include "cli/cli_utils.h"
#include "dorado_version.h"
#include "read_pipeline/AlignerNode.h"
#include "read_pipeline/HtsReader.h"
#include "read_pipeline/HtsWriter.h"
#include "read_pipeline/ProgressTracker.h"
#include "read_pipeline/read_output_progress_stats.h"
#include "summary/summary.h"
#include "utils/PostCondition.h"
#include "utils/bam_utils.h"
#include "utils/log_utils.h"
#include "utils/stats.h"

#include <minimap.h>
#include <spdlog/spdlog.h>

#include <algorithm>
#include <chrono>
#include <filesystem>
#include <fstream>
#include <memory>
#include <string>
#include <thread>
#include <unordered_set>
#include <vector>

#ifndef _WIN32
#include <unistd.h>
#endif

using namespace std::chrono_literals;

namespace {

std::shared_ptr<dorado::alignment::IndexFileAccess> load_index(
        const std::string& filename,
        const dorado::alignment::Minimap2Options& options,
        const int num_threads) {
    spdlog::info("> loading index {}", filename);

    auto index_file_access = std::make_shared<dorado::alignment::IndexFileAccess>();
    int num_index_construction_threads{options.print_aln_seq ? 1 : static_cast<int>(num_threads)};
    switch (index_file_access->load_index(filename, options, num_index_construction_threads)) {
    case dorado::alignment::IndexLoadResult::reference_file_not_found:
        throw std::runtime_error("AlignerNode reference path does not exist: " + filename);
    case dorado::alignment::IndexLoadResult::validation_error:
        throw std::runtime_error("AlignerNode validation error checking minimap options");
    case dorado::alignment::IndexLoadResult::split_index_not_supported:
        throw std::runtime_error(
                "Dorado doesn't support split index for alignment. Please re-run with larger "
                "index "
                "size.");
    case dorado::alignment::IndexLoadResult::success:
        break;
    }
    return index_file_access;
}

bool create_output_folder(const std::filesystem::path& output_folder) {
    std::error_code creation_error;
    // N.B. No error code if folder already exists.
    std::filesystem::create_directories(output_folder, creation_error);
    if (creation_error) {
        spdlog::error("Unable to create output folder {}. ErrorCode({}) {}", output_folder.string(),
                      creation_error.value(), creation_error.message());
        return false;
    }
    return true;
}

}  // namespace

namespace dorado {

void add_pg_hdr(sam_hdr_t* hdr) {
    sam_hdr_add_line(hdr, "PG", "ID", "aligner", "PN", "dorado", "VN", DORADO_VERSION, "DS",
                     MM_VERSION, NULL);
}

int aligner(int argc, char* argv[]) {
    cli::ArgParser parser("dorado aligner");
    parser.visible.add_description(
            "Alignment using minimap2. The outputs are expected to be equivalent to minimap2.\n"
            "The default parameters use the map-ont preset.\n"
            "NOTE: Not all arguments from minimap2 are currently available. Additionally, "
            "parameter names are not finalized and may change.");
    parser.visible.add_argument("index").help("reference in (fastq/fasta/mmi).");
    parser.visible.add_argument("reads")
            .help("An input file or the folder containing input file(s) (any HTS format).")
            .nargs(argparse::nargs_pattern::optional)
            .default_value(std::string{});
    parser.visible.add_argument("-r", "--recursive")
            .help("If the 'reads' positional argument is a folder any subfolders will also be "
                  "searched for input files.")
            .default_value(false)
            .implicit_value(true)
            .nargs(0);
    parser.visible.add_argument("-o", "--output-dir")
            .help("If specified output files will be written to the given folder, otherwise output "
                  "is to stdout. Required if the 'reads' positional argument is a folder.")
            .default_value(std::string{});
    parser.visible.add_argument("--emit-summary")
            .help("If specified, a summary file containing the details of the primary alignments "
                  "for each read will be emitted to the root of the output folder. This option "
                  "requires that the '--output-dir' option is also set.")
            .default_value(false)
            .implicit_value(true)
            .nargs(0);
    parser.visible.add_argument("--bed-file")
            .help("Optional bed-file. If specified, overlaps between the alignments and bed-file "
                  "entries will be counted, and recorded in BAM output using the 'bh' read tag.")
            .default_value(std::string(""));
    parser.hidden.add_argument("--progress_stats_frequency")
            .help("Frequency in seconds in which to report progress statistics")
            .default_value(0)
            .scan<'i', int>();
    parser.visible.add_argument("-t", "--threads")
            .help("number of threads for alignment and BAM writing (0=unlimited).")
            .default_value(0)
            .scan<'i', int>();
    parser.visible.add_argument("-n", "--max-reads")
            .help("maximum number of reads to process (for debugging, 0=unlimited).")
            .default_value(0)
            .scan<'i', int>();
    int verbosity = 0;
    parser.visible.add_argument("-v", "--verbose")
            .default_value(false)
            .implicit_value(true)
            .nargs(0)
            .action([&](const auto&) { ++verbosity; })
            .append();

    cli::add_minimap2_arguments(parser, alignment::dflt_options);

    try {
        cli::parse(parser, argc, argv);
    } catch (const std::exception& e) {
        std::ostringstream parser_stream;
        parser_stream << parser.visible;
        spdlog::error("{}\n{}", e.what(), parser_stream.str());
        std::exit(1);
    }

    if (parser.visible.get<bool>("--verbose")) {
        mm_verbose = 3;
    }

    auto progress_stats_frequency(parser.hidden.get<int>("progress_stats_frequency"));
    if (progress_stats_frequency > 0) {
        utils::EnsureInfoLoggingEnabled(static_cast<dorado::utils::VerboseLogLevel>(verbosity));
    } else {
        utils::SetVerboseLogging(static_cast<dorado::utils::VerboseLogLevel>(verbosity));
    }

    auto index(parser.visible.get<std::string>("index"));
    auto bed_file(parser.visible.get<std::string>("bed-file"));
    auto reads(parser.visible.get<std::string>("reads"));
    auto recursive_input = parser.visible.get<bool>("recursive");
    auto output_folder = parser.visible.get<std::string>("output-dir");

    auto emit_summary = parser.visible.get<bool>("emit-summary");
    if (emit_summary && output_folder.empty()) {
        spdlog::error("Cannot specify '--emit-summary' if '--output-dir' is not also specified.");
        return EXIT_FAILURE;
    }

    auto threads(parser.visible.get<int>("threads"));

    auto max_reads(parser.visible.get<int>("max-reads"));
    auto options = cli::process_minimap2_arguments(parser, alignment::dflt_options);

    alignment::AlignmentProcessingItems processing_items{reads, recursive_input, output_folder,
                                                         false};
    if (!processing_items.initialise()) {
        return EXIT_FAILURE;
    }

    const auto& all_files = processing_items.get();
    spdlog::info("num input files: {}", all_files.size());

    threads = threads == 0 ? std::thread::hardware_concurrency() : threads;
    // The input thread is the total number of threads to use for dorado
    // alignment. Heuristically use 10% of threads for BAM generation and
    // rest for alignment. Empirically this shows good perf.
    int aligner_threads, writer_threads;
    std::tie(aligner_threads, writer_threads) =
            cli::worker_vs_writer_thread_allocation(threads, 0.1f);
    spdlog::debug("> aligner threads {}, writer threads {}", aligner_threads, writer_threads);

    // Only allow `reads` to be empty if we're accepting input from a pipe
    if (reads.empty()) {
#ifndef _WIN32
        if (isatty(fileno(stdin))) {
            std::cout << parser.visible << std::endl;
            return 1;
        }
#endif
    }

    auto index_file_access = load_index(index, options, aligner_threads);

    ReadOutputProgressStats progress_stats(
            std::chrono::seconds{progress_stats_frequency}, all_files.size(),
            ReadOutputProgressStats::StatsCollectionMode::collector_per_input_file);
    progress_stats.set_post_processing_percentage(0.5f);
    progress_stats.start();
    for (const auto& file_info : all_files) {
        spdlog::info("processing {} -> {}", file_info.input, file_info.output);
        auto reader = std::make_unique<HtsReader>(file_info.input, std::nullopt);
        if (file_info.output != "-" &&
            !create_output_folder(std::filesystem::path(file_info.output).parent_path())) {
            return EXIT_FAILURE;
        }

        spdlog::debug("> input fmt: {} aligned: {}", reader->format, reader->is_aligned);
        auto header = sam_hdr_dup(reader->header);
        dorado::utils::strip_alignment_data_from_header(header);

        add_pg_hdr(header);

        utils::HtsFile hts_file(file_info.output, file_info.output_mode, writer_threads, false);

        PipelineDescriptor pipeline_desc;
        auto hts_writer = pipeline_desc.add_node<HtsWriter>({}, hts_file, "");
        auto aligner = pipeline_desc.add_node<AlignerNode>({hts_writer}, index_file_access, index,
                                                           bed_file, options, aligner_threads);

        // Create the Pipeline from our description.
        std::vector<dorado::stats::StatsReporter> stats_reporters;
        auto pipeline = Pipeline::create(std::move(pipeline_desc), &stats_reporters);
        if (pipeline == nullptr) {
            spdlog::error("Failed to create pipeline");
            std::exit(EXIT_FAILURE);
        }

        // At present, header output file header writing relies on direct node method calls
        // rather than the pipeline framework.
        const auto& aligner_ref = dynamic_cast<AlignerNode&>(pipeline->get_node_ref(aligner));
        utils::add_sq_hdr(header, aligner_ref.get_sequence_records_for_header());
        auto& hts_writer_ref = dynamic_cast<HtsWriter&>(pipeline->get_node_ref(hts_writer));
        hts_file.set_header(header);

        // All progress reporting is in the post-processing part.
        ProgressTracker tracker(0, false, 1.f);
        if (progress_stats_frequency > 0) {
            tracker.disable_progress_reporting();
        }
        tracker.set_description("Aligning");

        // Set up stats counting
        std::vector<dorado::stats::StatsCallable> stats_callables;
        stats_callables.push_back(
                [&tracker](const stats::NamedStats& stats) { tracker.update_progress_bar(stats); });
        stats_callables.push_back([&progress_stats](const stats::NamedStats& stats) {
            progress_stats.update_stats(stats);
        });
        constexpr auto kStatsPeriod = 100ms;
        auto stats_sampler = std::make_unique<dorado::stats::StatsSampler>(
                kStatsPeriod, stats_reporters, stats_callables, static_cast<size_t>(0));

        spdlog::info("> starting alignment");
        auto num_reads_in_file = reader->read(*pipeline, max_reads);

        // Wait for the pipeline to complete.  When it does, we collect
        // final stats to allow accurate summarisation.
        auto final_stats = pipeline->terminate(DefaultFlushOptions());

        // Stop the stats sampler thread before tearing down any pipeline objects.
        stats_sampler->terminate();
        tracker.update_progress_bar(final_stats);
        progress_stats.update_reads_per_file_estimate(num_reads_in_file);
        progress_stats.notify_stats_collector_completed(final_stats);

        // Report progress during output file finalisation.
        tracker.set_description("Sorting output files");
<<<<<<< HEAD
        hts_file.finalise([&](size_t progress) {
            tracker.update_post_processing_progress(static_cast<float>(progress));
        });

=======
        hts_file.finalise(
                [&](size_t progress) {
                    tracker.update_post_processing_progress(static_cast<float>(progress));
                    progress_stats.update_post_processing_progress(static_cast<float>(progress));
                },
                writer_threads, true);
        progress_stats.notify_post_processing_completed();
>>>>>>> fef2b37f
        tracker.summarize();

        spdlog::info("> finished alignment");
        spdlog::info("> total/primary/unmapped {}/{}/{}", hts_writer_ref.get_total(),
                     hts_writer_ref.get_primary(), hts_writer_ref.get_unmapped());
    }

    progress_stats.report_final_stats();

    if (emit_summary) {
        spdlog::info("> generating summary file");
        SummaryData summary(SummaryData::ALIGNMENT_FIELDS);
        auto summary_file = std::filesystem::path(output_folder) / "alignment_summary.txt";
        std::ofstream summary_out(summary_file.string());
        summary.process_tree(output_folder, summary_out);
        spdlog::info("> summary file complete.");
    }

    return 0;
}

}  // namespace dorado<|MERGE_RESOLUTION|>--- conflicted
+++ resolved
@@ -33,6 +33,8 @@
 using namespace std::chrono_literals;
 
 namespace {
+
+constexpr size_t BAM_BUFFER_SIZE = 1000000000;  // 1 GB
 
 std::shared_ptr<dorado::alignment::IndexFileAccess> load_index(
         const std::string& filename,
@@ -220,8 +222,12 @@
 
         add_pg_hdr(header);
 
-        utils::HtsFile hts_file(file_info.output, file_info.output_mode, writer_threads, false);
-
+        bool sort_bam = (file_info.output_mode == utils::HtsFile::OutputMode::BAM &&
+                         file_info.output != "-");
+        utils::HtsFile hts_file(file_info.output, file_info.output_mode, writer_threads, sort_bam);
+        if (sort_bam) {
+            hts_file.set_buffer_size(BAM_BUFFER_SIZE);
+        }
         PipelineDescriptor pipeline_desc;
         auto hts_writer = pipeline_desc.add_node<HtsWriter>({}, hts_file, "");
         auto aligner = pipeline_desc.add_node<AlignerNode>({hts_writer}, index_file_access, index,
@@ -275,20 +281,11 @@
 
         // Report progress during output file finalisation.
         tracker.set_description("Sorting output files");
-<<<<<<< HEAD
         hts_file.finalise([&](size_t progress) {
             tracker.update_post_processing_progress(static_cast<float>(progress));
         });
 
-=======
-        hts_file.finalise(
-                [&](size_t progress) {
-                    tracker.update_post_processing_progress(static_cast<float>(progress));
-                    progress_stats.update_post_processing_progress(static_cast<float>(progress));
-                },
-                writer_threads, true);
         progress_stats.notify_post_processing_completed();
->>>>>>> fef2b37f
         tracker.summarize();
 
         spdlog::info("> finished alignment");
