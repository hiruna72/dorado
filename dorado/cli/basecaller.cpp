#include "alignment/minimap2_args.h"
#include "api/pipeline_creation.h"
#include "api/runner_creation.h"
#include "basecall/CRFModelConfig.h"
#include "basecall_output_args.h"
#include "cli/cli_utils.h"
#include "cli/model_resolution.h"
#include "data_loader/DataLoader.h"
#include "demux/adapter_info.h"
#include "demux/barcoding_info.h"
#include "demux/parse_custom_sequences.h"
#include "dorado_version.h"
#include "model_downloader/model_downloader.h"
#include "models/kits.h"
#include "models/model_complex.h"
#include "models/models.h"
#include "poly_tail/poly_tail_calculator.h"
#include "read_pipeline/AdapterDetectorNode.h"
#include "read_pipeline/AlignerNode.h"
#include "read_pipeline/BarcodeClassifierNode.h"
#include "read_pipeline/DefaultClientInfo.h"
#include "read_pipeline/HtsWriter.h"
#include "read_pipeline/PolyACalculatorNode.h"
#include "read_pipeline/ProgressTracker.h"
#include "read_pipeline/ReadFilterNode.h"
#include "read_pipeline/ReadToBamTypeNode.h"
#include "read_pipeline/ResumeLoader.h"
#include "read_pipeline/TrimmerNode.h"
#include "torch_utils/auto_detect_device.h"
#include "utils/SampleSheet.h"
#include "utils/arg_parse_ext.h"
#include "utils/bam_utils.h"
#include "utils/barcode_kits.h"
#include "utils/basecaller_utils.h"
#include "utils/string_utils.h"

#include <argparse.hpp>
#include <cxxpool.h>

#include <string>
#if DORADO_CUDA_BUILD
#include "torch_utils/cuda_utils.h"
#endif
#include "torch_utils/torch_utils.h"
#include "utils/fs_utils.h"
#include "utils/log_utils.h"
#include "utils/parameters.h"
#include "utils/parse_custom_kit.h"
#include "utils/stats.h"
#include "utils/sys_stats.h"
#include "utils/tty_utils.h"

#include <htslib/sam.h>
#include <spdlog/spdlog.h>
#include <torch/utils.h>

#include <algorithm>
#include <cstdlib>
#include <exception>
#include <filesystem>
#include <fstream>
#include <memory>
#include <optional>
#include <sstream>
#include <thread>

using dorado::utils::default_parameters;
using OutputMode = dorado::utils::HtsFile::OutputMode;
using namespace std::chrono_literals;
using namespace dorado::models;
using namespace dorado::model_resolution;
namespace fs = std::filesystem;

namespace dorado {

namespace {

const barcode_kits::KitInfo& get_barcode_kit_info(const std::string& kit_name) {
    const auto kit_info = barcode_kits::get_kit_info(kit_name);
    if (!kit_info) {
        spdlog::error(
                "{} is not a valid barcode kit name. Please run the help "
                "command to find out available barcode kits.",
                kit_name);
        std::exit(EXIT_FAILURE);
    }
    return *kit_info;
}

std::pair<std::string, barcode_kits::KitInfo> get_custom_barcode_kit_info(
        const std::string& custom_kit_file) {
    auto custom_kit_info = barcode_kits::parse_custom_arrangement(custom_kit_file);
    if (!custom_kit_info) {
        spdlog::error("Unable to load custom barcode arrangement file: {}", custom_kit_file);
        std::exit(EXIT_FAILURE);
    }
    return *custom_kit_info;
}

void set_basecaller_params(const argparse::ArgumentParser& arg,
                           basecall::CRFModelConfig& model_config,
                           const std::string& device) {
    model_config.basecaller.update(basecall::BasecallerParams::Priority::CLI_ARG,
                                   cli::get_optional_argument<int>("--chunksize", arg),
                                   cli::get_optional_argument<int>("--overlap", arg),
                                   cli::get_optional_argument<int>("--batchsize", arg));

    if (device == "cpu" && model_config.basecaller.batch_size() == 0) {
        // Force the batch size to 128
        // TODO: This is tuned for LSTM models - investigate Tx
        model_config.basecaller.set_batch_size(128);
    }
#if DORADO_METAL_BUILD
    else if (device == "metal" && model_config.is_tx_model() &&
             model_config.basecaller.batch_size() == 0) {
        model_config.basecaller.set_batch_size(32);
    }
#endif

    model_config.normalise_basecaller_params();
}

}  // namespace

void set_dorado_basecaller_args(utils::arg_parse::ArgParser& parser, int& verbosity) {
    parser.visible.add_argument("model").help(
            "Model selection {fast,hac,sup}@v{version} for automatic model selection including "
            "modbases, or path to existing model directory.");
    parser.visible.add_argument("data").help("The data directory or file (POD5/FAST5 format).");
    {
        // Default "Optional arguments" group
        parser.visible.add_argument("-v", "--verbose")
                .default_value(false)
                .implicit_value(true)
                .nargs(0)
                .action([&](const auto&) { ++verbosity; })
                .append();
        cli::add_device_arg(parser);
        parser.visible.add_argument("--models-directory")
                .default_value(std::string("."))
                .help("Optional directory to search for existing models or download new models "
                      "into.");
        parser.visible.add_argument("--bed-file")
                .help("Optional bed-file. If specified, overlaps between the alignments and "
                      "bed-file entries will be counted, and recorded in BAM output using the 'bh' "
                      "read tag.")
                .default_value(std::string(""));
    }
    {
        parser.visible.add_group("Input data arguments");
        parser.visible.add_argument("-r", "--recursive")
                .default_value(false)
                .implicit_value(true)
                .help("Recursively scan through directories to load FAST5 and POD5 files.");
        parser.visible.add_argument("-l", "--read-ids")
                .help("A file with a newline-delimited list of reads to basecall. If not provided, "
                      "all reads will be basecalled.")
                .default_value(std::string(""));
        parser.visible.add_argument("-n", "--max-reads")
                .help("Limit the number of reads to be basecalled.")
                .default_value(0)
                .scan<'i', int>();
        parser.visible.add_argument("--resume-from")
                .help("Resume basecalling from the given HTS file. Fully written read records are "
                      "not processed again.")
                .default_value(std::string(""));
    }
    {
        parser.visible.add_group("Output arguments");
        parser.visible.add_argument("--min-qscore")
                .help("Discard reads with mean Q-score below this threshold.")
                .default_value(0)
                .scan<'i', int>();
        parser.visible.add_argument("--emit-moves")
                .help("Write the move table to the 'mv' tag.")
                .default_value(false)
                .implicit_value(true);
        cli::add_basecaller_output_arguments(parser);
    }
    {
        parser.visible.add_group("Alignment arguments");
        parser.visible.add_argument("--reference")
                .help("Path to reference for alignment.")
                .default_value(std::string(""));
        alignment::mm2::add_options_string_arg(parser);
    }
    {
        const std::string mods_codes = utils::join(models::modified_model_variants(), ", ");
        parser.visible.add_group("Modified model arguments");
        parser.visible.add_argument("--modified-bases")
                .help("A space separated list of modified base codes. Choose from: " + mods_codes +
                      ".")
                .nargs(argparse::nargs_pattern::at_least_one)
                .action([&mods_codes](const std::string& value) {
                    const auto& mods = models::modified_model_variants();
                    if (std::find(mods.begin(), mods.end(), value) == mods.end()) {
                        spdlog::error("'{}' is not a supported modification please select from {}",
                                      value, mods_codes);
                        std::exit(EXIT_FAILURE);
                    }
                    return value;
                });
        parser.visible.add_argument("--modified-bases-models")
                .default_value(std::string())
                .help("A comma separated list of modified base model paths.");
        parser.visible.add_argument("--modified-bases-threshold")
                .default_value(default_parameters.methylation_threshold)
                .scan<'f', float>()
                .help("The minimum predicted methylation probability for a modified base to be "
                      "emitted in an all-context model, [0, 1].");
    }
    {
        parser.visible.add_group("Barcoding arguments");
        parser.visible.add_argument("--kit-name")
                .help("Enable barcoding with the provided kit name. Choose from: " +
                      dorado::barcode_kits::barcode_kits_list_str() + ".")
                .default_value(std::string{});
        parser.visible.add_argument("--sample-sheet")
                .help("Path to the sample sheet to use.")
                .default_value(std::string(""));
        parser.visible.add_argument("--barcode-both-ends")
                .help("Require both ends of a read to be barcoded for a double ended barcode.")
                .default_value(false)
                .implicit_value(true);
        parser.visible.add_argument("--barcode-arrangement")
                .help("Path to file with custom barcode arrangement.");
        parser.visible.add_argument("--barcode-sequences")
                .help("Path to file with custom barcode sequences.");
        parser.visible.add_argument("--primer-sequences")
                .help("Path to file with custom primer sequences.")
                .default_value(std::nullopt);
    }
    {
        parser.visible.add_group("Trimming arguments");
        parser.visible.add_argument("--no-trim")
                .help("Skip trimming of barcodes, adapters, and primers. If option is not chosen, "
                      "trimming of all three is enabled.")
                .default_value(false)
                .implicit_value(true);
        parser.visible.add_argument("--trim")
                .help("Specify what to trim. Options are 'none', 'all', 'adapters', and 'primers'. "
                      "Default behaviour is to trim all detected adapters, primers, or barcodes. "
                      "Choose 'adapters' to just trim adapters. The 'primers' choice will trim "
                      "adapters and primers, but not barcodes. The 'none' choice is equivelent to "
                      "using --no-trim. Note that this only applies to DNA. "
                      "RNA adapters are always trimmed.")
                .default_value(std::string(""));
        parser.hidden.add_argument("--rna-adapters")
                .help("Force use of RNA adapters.")
                .implicit_value(true)
                .default_value(false);
    }
    {
        parser.visible.add_group("Poly-a arguments");
        parser.visible.add_argument("--estimate-poly-a")
                .help("Estimate poly-A/T tail lengths (beta feature). Primarily meant for cDNA and "
                      "dRNA use cases.")
                .default_value(false)
                .implicit_value(true);
        parser.visible.add_argument("--poly-a-config")
                .help("Configuration file for PolyA estimation to change default behaviours")
                .default_value(std::string(""));
    }
    {
        parser.visible.add_group("Advanced arguments");
        parser.visible.add_argument("-b", "--batchsize")
                .help("The number of chunks in a batch. If 0 an optimal batchsize will be "
                      "selected.")
                .default_value(default_parameters.batchsize)
                .scan<'i', int>();
        parser.visible.add_argument("-c", "--chunksize")
                .help("The number of samples in a chunk.")
                .default_value(default_parameters.chunksize)
                .scan<'i', int>();
        parser.visible.add_argument("-o", "--overlap")
                .help("The number of samples overlapping neighbouring chunks.")
                .default_value(default_parameters.overlap)
                .scan<'i', int>();
    }
    cli::add_internal_arguments(parser);
}

void setup(const std::vector<std::string>& args,
           const basecall::CRFModelConfig& model_config,
           const std::string& data_path,
           const std::vector<fs::path>& remora_models,
           const std::string& device,
           const std::string& ref,
           const std::string& bed,
           size_t num_runners,
           size_t remora_batch_size,
           size_t num_remora_threads,
           float methylation_threshold_pct,
           std::unique_ptr<utils::HtsFile> hts_file,
           bool emit_moves,
           size_t max_reads,
           size_t min_qscore,
           const std::string& read_list_file_path,
           bool recursive_file_loading,
           const alignment::Minimap2Options& aligner_options,
           bool skip_model_compatibility_check,
           const std::string& dump_stats_file,
           const std::string& dump_stats_filter,
           bool run_batchsize_benchmarks,
           bool emit_batchsize_benchmarks,
           const std::string& resume_from_file,
           bool estimate_poly_a,
           const std::string& polya_config,
           const ModelComplex& model_complex,
           std::shared_ptr<const dorado::demux::BarcodingInfo> barcoding_info,
           std::shared_ptr<const dorado::demux::AdapterInfo> adapter_info,
           std::unique_ptr<const utils::SampleSheet> sample_sheet) {
    spdlog::debug(model_config.to_string());
    const std::string model_name = models::extract_model_name_from_path(model_config.model_path);
    const std::string modbase_model_names = models::extract_model_names_from_paths(remora_models);

    if (!DataLoader::is_read_data_present(data_path, recursive_file_loading)) {
        std::string err = "No POD5 or FAST5 data found in path: " + data_path;
        throw std::runtime_error(err);
    }

    auto read_list = utils::load_read_list(read_list_file_path);
    size_t num_reads = DataLoader::get_num_reads(
            data_path, read_list, {} /*reads_already_processed*/, recursive_file_loading);
    if (num_reads == 0) {
        spdlog::error("No POD5 or FAST5 reads found in path: " + data_path);
        std::exit(EXIT_FAILURE);
    }
    num_reads = max_reads == 0 ? num_reads : std::min(num_reads, max_reads);

    // Sampling rate is checked by ModelComplexSearch when a complex is given, only test for a path
    if (model_complex.is_path() && !skip_model_compatibility_check) {
        const auto model_sample_rate = model_config.sample_rate < 0
                                               ? get_sample_rate_by_model_name(model_name)
                                               : model_config.sample_rate;
        bool inspect_ok = true;
        models::SamplingRate data_sample_rate = 0;
        try {
            data_sample_rate = DataLoader::get_sample_rate(data_path, recursive_file_loading);
        } catch (const std::exception& e) {
            inspect_ok = false;
            spdlog::warn(
                    "Could not check that model sampling rate and data sampling rate match. "
                    "Proceed with caution. Reason: {}",
                    e.what());
        }
        if (inspect_ok) {
            check_sampling_rates_compatible(model_sample_rate, data_sample_rate);
        }
    }

    if (is_rna_model(model_config)) {
        spdlog::info(
                " - BAM format does not support `U`, so RNA output files will include `T` instead "
                "of `U` for all file types.");
    }

    const bool enable_aligner = !ref.empty();

#if DORADO_CUDA_BUILD
    auto initial_device_info = utils::get_cuda_device_info(device, false);
#endif

    // create modbase runners first so basecall runners can pick batch sizes based on available memory
    auto remora_runners = api::create_modbase_runners(
            remora_models, device, default_parameters.mod_base_runners_per_caller,
            remora_batch_size);

    std::vector<basecall::RunnerPtr> runners;
    size_t num_devices = 0;
#if DORADO_CUDA_BUILD
    if (device != "cpu") {
        // Iterate over the separate devices to create the basecall runners.
        // We may have multiple GPUs with different amounts of free memory left after the modbase runners were created.
        // This allows us to set a different memory_limit_fraction in case we have a heterogeneous GPU setup
        auto updated_device_info = utils::get_cuda_device_info(device, false);
        std::vector<std::pair<std::string, float>> gpu_fractions;
        for (size_t i = 0; i < updated_device_info.size(); ++i) {
            auto device_id = "cuda:" + std::to_string(updated_device_info[i].device_id);
            auto fraction = static_cast<float>(updated_device_info[i].free_mem) /
                            static_cast<float>(initial_device_info[i].free_mem);
            gpu_fractions.push_back(std::make_pair(device_id, fraction));
        }

        cxxpool::thread_pool pool{gpu_fractions.size()};
        struct BasecallerRunners {
            std::vector<dorado::basecall::RunnerPtr> runners;
            size_t num_devices{};
        };

        std::vector<std::future<BasecallerRunners>> futures;
        auto create_runners = [&](const std::string& device_id, float fraction) {
            BasecallerRunners basecaller_runners;
            std::tie(basecaller_runners.runners, basecaller_runners.num_devices) =
                    api::create_basecall_runners(
                            {model_config, device_id, fraction, api::PipelineType::simplex, 0.f,
                             run_batchsize_benchmarks, emit_batchsize_benchmarks},
                            num_runners, 0);
            return basecaller_runners;
        };

        futures.reserve(gpu_fractions.size());
        for (const auto& [device_id, fraction] : gpu_fractions) {
            futures.push_back(pool.push(create_runners, std::cref(device_id), fraction));
        }

        for (auto& future : futures) {
            auto data = future.get();
            runners.insert(runners.end(), std::make_move_iterator(data.runners.begin()),
                           std::make_move_iterator(data.runners.end()));
            num_devices += data.num_devices;
        }

        if (num_devices == 0) {
            throw std::runtime_error("CUDA device requested but no devices found.");
        }
    } else
#endif
    {
        std::tie(runners, num_devices) = api::create_basecall_runners(
                {model_config, device, 1.f, api::PipelineType::simplex, 0.f,
                 run_batchsize_benchmarks, emit_batchsize_benchmarks},
                num_runners, 0);
    }

    auto read_groups = DataLoader::load_read_groups(data_path, model_name, modbase_model_names,
                                                    recursive_file_loading);

    const bool adapter_trimming_enabled =
            (adapter_info && (adapter_info->trim_adapters || adapter_info->trim_primers));
    const auto thread_allocations = utils::default_thread_allocations(
            int(num_devices), !remora_runners.empty() ? int(num_remora_threads) : 0, enable_aligner,
            barcoding_info != nullptr, adapter_trimming_enabled);

    SamHdrPtr hdr(sam_hdr_init());
    cli::add_pg_hdr(hdr.get(), "basecaller", args, device);

    if (barcoding_info) {
        std::unordered_map<std::string, std::string> custom_barcodes{};
        if (barcoding_info->custom_seqs) {
            custom_barcodes = demux::parse_custom_sequences(*barcoding_info->custom_seqs);
        }
        if (barcoding_info->custom_kit) {
            auto [kit_name, kit_info] = get_custom_barcode_kit_info(*barcoding_info->custom_kit);
            utils::add_rg_headers_with_barcode_kit(hdr.get(), read_groups, kit_name, kit_info,
                                                   custom_barcodes, sample_sheet.get());
        } else {
            const auto& kit_info = get_barcode_kit_info(barcoding_info->kit_name);
            utils::add_rg_headers_with_barcode_kit(hdr.get(), read_groups, barcoding_info->kit_name,
                                                   kit_info, custom_barcodes, sample_sheet.get());
        }
    } else {
        utils::add_rg_headers(hdr.get(), read_groups);
    }

    hts_file->set_num_threads(thread_allocations.writer_threads);

    PipelineDescriptor pipeline_desc;
    std::string gpu_names{};
#if DORADO_CUDA_BUILD
    gpu_names = utils::get_cuda_gpu_names(device);
#endif
    auto hts_writer = pipeline_desc.add_node<HtsWriter>({}, *hts_file, gpu_names);
    auto aligner = PipelineDescriptor::InvalidNodeHandle;
    auto current_sink_node = hts_writer;
    if (enable_aligner) {
        auto index_file_access = std::make_shared<alignment::IndexFileAccess>();
        auto bed_file_access = std::make_shared<alignment::BedFileAccess>();
        if (!bed.empty()) {
            if (!bed_file_access->load_bedfile(bed)) {
                throw std::runtime_error("Could not load bed-file " + bed);
            }
        }
        aligner = pipeline_desc.add_node<AlignerNode>({current_sink_node}, index_file_access,
                                                      bed_file_access, ref, bed, aligner_options,
                                                      thread_allocations.aligner_threads);
        current_sink_node = aligner;
    }
    current_sink_node = pipeline_desc.add_node<ReadToBamTypeNode>(
            {current_sink_node}, emit_moves, thread_allocations.read_converter_threads,
            methylation_threshold_pct, std::move(sample_sheet), 1000);
<<<<<<< HEAD
    if (barcoding_info || adapter_trimming_enabled) {
        current_sink_node = pipeline_desc.add_node<TrimmerNode>({current_sink_node}, 1);
    }
    auto client_info = std::make_shared<DefaultClientInfo>();
    if (barcoding_info) {
        client_info->contexts().register_context<const demux::BarcodingInfo>(
                std::move(barcoding_info));
        current_sink_node = pipeline_desc.add_node<BarcodeClassifierNode>(
                {current_sink_node}, thread_allocations.barcoder_threads);
    }
=======

    auto client_info = std::make_shared<DefaultClientInfo>();
    client_info->contexts().register_context<const demux::AdapterInfo>(std::move(adapter_info));

>>>>>>> d508517c
    if (adapter_trimming_enabled) {
        current_sink_node = pipeline_desc.add_node<AdapterDetectorNode>(
                {current_sink_node}, thread_allocations.adapter_threads);
    }
<<<<<<< HEAD
=======

    if (barcoding_info) {
        client_info->contexts().register_context<const demux::BarcodingInfo>(
                std::move(barcoding_info));
        current_sink_node = pipeline_desc.add_node<BarcodeClassifierNode>(
                {current_sink_node}, thread_allocations.barcoder_threads);
    }
>>>>>>> d508517c
    if (estimate_poly_a) {
        auto poly_tail_calculator = poly_tail::PolyTailCalculatorFactory::create(
                is_rna_model(model_config), polya_config);
        client_info->contexts().register_context<const poly_tail::PolyTailCalculator>(
                std::move(poly_tail_calculator));
        current_sink_node = pipeline_desc.add_node<PolyACalculatorNode>(
                {current_sink_node}, std::thread::hardware_concurrency(), 1000);
    }
    current_sink_node = pipeline_desc.add_node<ReadFilterNode>(
            {current_sink_node}, min_qscore, default_parameters.min_sequence_length,
            std::unordered_set<std::string>{}, thread_allocations.read_filter_threads);

    auto mean_qscore_start_pos = model_config.mean_qscore_start_pos;

    api::create_simplex_pipeline(
            pipeline_desc, std::move(runners), std::move(remora_runners), mean_qscore_start_pos,
            thread_allocations.scaler_node_threads, true /* Enable read splitting */,
            thread_allocations.splitter_node_threads, thread_allocations.remora_threads,
            current_sink_node, PipelineDescriptor::InvalidNodeHandle);

    // Create the Pipeline from our description.
    std::vector<dorado::stats::StatsReporter> stats_reporters{dorado::stats::sys_stats_report};
    auto pipeline = Pipeline::create(std::move(pipeline_desc), &stats_reporters);
    if (pipeline == nullptr) {
        spdlog::error("Failed to create pipeline");
        std::exit(EXIT_FAILURE);
    }

    // At present, header output file header writing relies on direct node method calls
    // rather than the pipeline framework.
    auto& hts_writer_ref = dynamic_cast<HtsWriter&>(pipeline->get_node_ref(hts_writer));
    if (enable_aligner) {
        const auto& aligner_ref = dynamic_cast<AlignerNode&>(pipeline->get_node_ref(aligner));
        utils::add_sq_hdr(hdr.get(), aligner_ref.get_sequence_records_for_header());
    }
    hts_file->set_header(hdr.get());

    std::unordered_set<std::string> reads_already_processed;
    if (!resume_from_file.empty()) {
        spdlog::info("> Inspecting resume file...");
        // Turn off warning logging as header info is fetched.
        auto initial_hts_log_level = hts_get_log_level();
        hts_set_log_level(HTS_LOG_OFF);
        auto pg_keys =
                utils::extract_pg_keys_from_hdr(resume_from_file, {"CL"}, "ID", "basecaller");
        hts_set_log_level(initial_hts_log_level);

        auto tokens = cli::extract_token_from_cli(pg_keys["CL"]);
        // First token is the dorado binary name. Remove that because the
        // sub parser only knows about the `basecaller` command.
        tokens.erase(tokens.begin());

        // Create a new basecaller parser to parse the resumed basecaller CLI string
        utils::arg_parse::ArgParser resume_parser("dorado");
        int verbosity = 0;
        set_dorado_basecaller_args(resume_parser, verbosity);
        resume_parser.visible.parse_known_args(tokens);

        const std::string model_arg = resume_parser.visible.get<std::string>("model");
        const ModelComplex resume_model_complex = ModelComplexParser::parse(model_arg);

        if (resume_model_complex.is_path()) {
            // If the model selection is a path, check it exists and matches
            const auto resume_model_name =
                    models::extract_model_name_from_path(fs::path(model_arg));
            if (model_name != resume_model_name) {
                throw std::runtime_error(
                        "Resume only works if the same model is used. Resume model was " +
                        resume_model_name + " and current model is " + model_name);
            }
        } else if (resume_model_complex != model_complex) {
            throw std::runtime_error(
                    "Resume only works if the same model is used. Resume model complex was " +
                    resume_model_complex.raw + " and current model is " + model_complex.raw);
        }

        // Resume functionality injects reads directly into the writer node.
        ResumeLoader resume_loader(hts_writer_ref, resume_from_file);
        resume_loader.copy_completed_reads();
        reads_already_processed = resume_loader.get_processed_read_ids();
    }

    // If we're doing alignment, post-processing takes longer due to bam file sorting.
    float post_processing_percentage = (hts_file->finalise_is_noop() || ref.empty()) ? 0.0f : 0.5f;

    ProgressTracker tracker(int(num_reads), false, post_processing_percentage);
    tracker.set_description("Basecalling");

    std::vector<dorado::stats::StatsCallable> stats_callables;
    stats_callables.push_back(
            [&tracker](const stats::NamedStats& stats) { tracker.update_progress_bar(stats); });
    constexpr auto kStatsPeriod = 100ms;
    const size_t max_stats_records = static_cast<size_t>(dump_stats_file.empty() ? 0 : 100000);
    auto stats_sampler = std::make_unique<dorado::stats::StatsSampler>(
            kStatsPeriod, stats_reporters, stats_callables, max_stats_records);

    DataLoader loader(*pipeline, "cpu", thread_allocations.loader_threads, max_reads, read_list,
                      reads_already_processed);

    auto func = [client_info](ReadCommon& read) { read.client_info = client_info; };
    loader.add_read_initialiser(func);

    // Run pipeline.
    loader.load_reads(data_path, recursive_file_loading, ReadOrder::UNRESTRICTED);

    // Wait for the pipeline to complete.  When it does, we collect
    // final stats to allow accurate summarisation.
    auto final_stats = pipeline->terminate(DefaultFlushOptions());

    // Stop the stats sampler thread before tearing down any pipeline objects.
    // Then update progress tracking one more time from this thread, to
    // allow accurate summarisation.
    stats_sampler->terminate();
    tracker.update_progress_bar(final_stats);

    // Report progress during output file finalisation.
    tracker.set_description("Sorting output files");
    hts_file->finalise([&](size_t progress) {
        tracker.update_post_processing_progress(static_cast<float>(progress));
    });

    // Give the user a nice summary.
    tracker.summarize();
    if (!dump_stats_file.empty()) {
        std::ofstream stats_file(dump_stats_file);
        stats_sampler->dump_stats(stats_file,
                                  dump_stats_filter.empty()
                                          ? std::nullopt
                                          : std::optional<std::regex>(dump_stats_filter));
    }
}

int basecaller(int argc, char* argv[]) {
    utils::set_torch_allocator_max_split_size();
    utils::make_torch_deterministic();
    torch::set_num_threads(1);

    utils::arg_parse::ArgParser parser("dorado");
    int verbosity = 0;
    set_dorado_basecaller_args(parser, verbosity);

    std::vector<std::string> args_excluding_mm2_opts{};
    auto mm2_option_string = alignment::mm2::extract_options_string_arg({argv, argv + argc},
                                                                        args_excluding_mm2_opts);

    try {
        utils::arg_parse::parse(parser, args_excluding_mm2_opts);
    } catch (const std::exception& e) {
        std::ostringstream parser_stream;
        parser_stream << parser.visible;
        spdlog::error("{}\n{}", e.what(), parser_stream.str());
        return EXIT_FAILURE;
    }

    std::vector<std::string> args(argv, argv + argc);

    if (parser.visible.get<bool>("--verbose")) {
        utils::SetVerboseLogging(static_cast<dorado::utils::VerboseLogLevel>(verbosity));
    }

    const auto model_arg = parser.visible.get<std::string>("model");
    const auto data = parser.visible.get<std::string>("data");
    const auto recursive = parser.visible.get<bool>("--recursive");
    const auto mod_bases = parser.visible.get<std::vector<std::string>>("--modified-bases");
    const auto mod_bases_models = parser.visible.get<std::string>("--modified-bases-models");

    const ModelComplex model_complex = parse_model_argument(model_arg);

    if (!mods_model_arguments_valid(model_complex, mod_bases, mod_bases_models)) {
        return EXIT_FAILURE;
    }

    auto methylation_threshold = parser.visible.get<float>("--modified-bases-threshold");
    if (methylation_threshold < 0.f || methylation_threshold > 1.f) {
        spdlog::error("--modified-bases-threshold must be between 0 and 1.");
        return EXIT_FAILURE;
    }

    if (parser.visible.get<std::string>("--reference").empty() &&
        !parser.visible.get<std::string>("--bed-file").empty()) {
        spdlog::error("--bed-file cannot be used without --reference.");
        return EXIT_FAILURE;
    }

    auto device{parser.visible.get<std::string>("-x")};
    if (!cli::validate_device_string(device)) {
        return EXIT_FAILURE;
    }
    if (device == cli::AUTO_DETECT_DEVICE) {
        device = utils::get_auto_detected_device();
    }

    auto hts_file = cli::extract_hts_file(parser);
    if (!hts_file) {
        return EXIT_FAILURE;
    }
    if (hts_file->get_output_mode() == OutputMode::FASTQ) {
        if (model_complex.has_mods_variant() || !mod_bases.empty() || !mod_bases_models.empty()) {
            spdlog::error(
                    "--emit-fastq cannot be used with modbase models as FASTQ cannot store modbase "
                    "results.");
            return EXIT_FAILURE;
        }
    }

    bool no_trim_barcodes = false, no_trim_primers = false, no_trim_adapters = false;
    auto trim_options = parser.visible.get<std::string>("--trim");
    if (parser.visible.get<bool>("--no-trim")) {
        if (!trim_options.empty()) {
            spdlog::error("Only one of --no-trim and --trim can be used.");
            return EXIT_FAILURE;
        }
        no_trim_barcodes = no_trim_primers = no_trim_adapters = true;
    }
    if (trim_options == "none") {
        no_trim_barcodes = no_trim_primers = no_trim_adapters = true;
    } else if (trim_options == "primers") {
        no_trim_barcodes = true;
    } else if (trim_options == "adapters") {
        no_trim_barcodes = no_trim_primers = true;
    } else if (!trim_options.empty() && trim_options != "all") {
        spdlog::error("Unsupported --trim value '{}'.", trim_options);
        return EXIT_FAILURE;
    }

    std::string polya_config = "";
    if (parser.visible.get<bool>("--estimate-poly-a")) {
        polya_config = parser.visible.get<std::string>("--poly-a-config");
    }

    if (parser.visible.is_used("--kit-name") && parser.visible.is_used("--barcode-arrangement")) {
        spdlog::error(
                "--kit-name and --barcode-arrangement cannot be used together. Please provide only "
                "one.");
        return EXIT_FAILURE;
    }

    std::shared_ptr<demux::BarcodingInfo> barcoding_info{};
    std::unique_ptr<const utils::SampleSheet> sample_sheet{};
    if (parser.visible.is_used("--kit-name") || parser.visible.is_used("--barcode-arrangement")) {
        barcoding_info = std::make_shared<demux::BarcodingInfo>();
        barcoding_info->kit_name = parser.visible.get<std::string>("--kit-name");
        barcoding_info->barcode_both_ends = parser.visible.get<bool>("--barcode-both-ends");
        barcoding_info->trim = !no_trim_barcodes;
        barcoding_info->custom_kit = parser.visible.present<std::string>("--barcode-arrangement");
        barcoding_info->custom_seqs = parser.visible.present<std::string>("--barcode-sequences");

        auto barcode_sample_sheet = parser.visible.get<std::string>("--sample-sheet");
        if (!barcode_sample_sheet.empty()) {
            sample_sheet = std::make_unique<const utils::SampleSheet>(barcode_sample_sheet, false);
            barcoding_info->allowed_barcodes = sample_sheet->get_barcode_values();
        }
    }

    std::optional<std::string> custom_primer_file = std::nullopt;
    if (parser.visible.is_used("--primer-sequences")) {
        custom_primer_file = parser.visible.get<std::string>("--primer-sequences");
    }

    auto adapter_info = std::make_shared<demux::AdapterInfo>();
    adapter_info->trim_adapters = !no_trim_adapters;
    adapter_info->trim_primers = !no_trim_primers;
    adapter_info->custom_seqs = custom_primer_file;
    adapter_info->rna_adapters = parser.hidden.get<bool>("--rna-adapters");

    fs::path model_path;
    std::vector<fs::path> mods_model_paths;

    const auto model_directory = model_resolution::get_models_directory(parser.visible);
    model_downloader::ModelDownloader downloader(model_directory);

    if (model_complex.is_path()) {
        model_path = fs::path(model_arg);

        if (!fs::exists(model_path)) {
            spdlog::error(
                    "Model path does not exist at: '{}' - Please download the model or use a model "
                    "complex",
                    model_arg);
            return EXIT_FAILURE;
        }

        mods_model_paths = model_resolution::get_non_complex_mods_models(
                model_path, mod_bases, mod_bases_models, downloader);
    } else {
        const auto chemistry = DataLoader::get_unique_sequencing_chemisty(data, recursive);
        const auto model_search = models::ModelComplexSearch(model_complex, chemistry, true);
        try {
            model_path = downloader.get(model_search.simplex(), "simplex");
            if (model_complex.has_mods_variant()) {
                // Get mods models from complex - we assert above that there's only one method
                mods_model_paths = downloader.get(model_search.mods(), "mods");
            } else {
                // Get mods models from args
                mods_model_paths = model_resolution::get_non_complex_mods_models(
                        model_path, mod_bases, mod_bases_models, downloader);
            }
        } catch (std::exception& e) {
            spdlog::error(e.what());
            utils::clean_temporary_models(downloader.temporary_models());
            return EXIT_FAILURE;
        }
    }

    auto model_config = basecall::load_crf_model_config(model_path);
    set_basecaller_params(parser.visible, model_config, device);

    spdlog::info("> Creating basecall pipeline");

    std::string err_msg{};
    auto minimap_options = alignment::mm2::try_parse_options(mm2_option_string, err_msg);
    if (!minimap_options) {
        spdlog::error("{}\n{}", err_msg, alignment::mm2::get_help_message());
        return EXIT_FAILURE;
    }

    // Force on running of batchsize benchmarks if emission is on
    bool run_batchsize_benchmarks = parser.hidden.get<bool>("--emit-batchsize-benchmarks") ||
                                    parser.hidden.get<bool>("--run-batchsize-benchmarks");

    try {
        setup(args, model_config, data, mods_model_paths, device,
              parser.visible.get<std::string>("--reference"),
              parser.visible.get<std::string>("--bed-file"), default_parameters.num_runners,
              default_parameters.remora_batchsize, default_parameters.remora_threads,
              methylation_threshold, std::move(hts_file), parser.visible.get<bool>("--emit-moves"),
              parser.visible.get<int>("--max-reads"), parser.visible.get<int>("--min-qscore"),
              parser.visible.get<std::string>("--read-ids"), recursive, *minimap_options,
              parser.hidden.get<bool>("--skip-model-compatibility-check"),
              parser.hidden.get<std::string>("--dump_stats_file"),
              parser.hidden.get<std::string>("--dump_stats_filter"), run_batchsize_benchmarks,
              parser.hidden.get<bool>("--emit-batchsize-benchmarks"),
              parser.visible.get<std::string>("--resume-from"),
              parser.visible.get<bool>("--estimate-poly-a"), polya_config, model_complex,
              std::move(barcoding_info), std::move(adapter_info), std::move(sample_sheet));
    } catch (const std::exception& e) {
        spdlog::error("{}", e.what());
        utils::clean_temporary_models(downloader.temporary_models());
        return EXIT_FAILURE;
    }

    utils::clean_temporary_models(downloader.temporary_models());
    spdlog::info("> Finished");
    return EXIT_SUCCESS;
}

}  // namespace dorado<|MERGE_RESOLUTION|>--- conflicted
+++ resolved
@@ -479,37 +479,21 @@
     current_sink_node = pipeline_desc.add_node<ReadToBamTypeNode>(
             {current_sink_node}, emit_moves, thread_allocations.read_converter_threads,
             methylation_threshold_pct, std::move(sample_sheet), 1000);
-<<<<<<< HEAD
     if (barcoding_info || adapter_trimming_enabled) {
         current_sink_node = pipeline_desc.add_node<TrimmerNode>({current_sink_node}, 1);
     }
     auto client_info = std::make_shared<DefaultClientInfo>();
+    client_info->contexts().register_context<const demux::AdapterInfo>(std::move(adapter_info));
     if (barcoding_info) {
         client_info->contexts().register_context<const demux::BarcodingInfo>(
                 std::move(barcoding_info));
         current_sink_node = pipeline_desc.add_node<BarcodeClassifierNode>(
                 {current_sink_node}, thread_allocations.barcoder_threads);
     }
-=======
-
-    auto client_info = std::make_shared<DefaultClientInfo>();
-    client_info->contexts().register_context<const demux::AdapterInfo>(std::move(adapter_info));
-
->>>>>>> d508517c
     if (adapter_trimming_enabled) {
         current_sink_node = pipeline_desc.add_node<AdapterDetectorNode>(
                 {current_sink_node}, thread_allocations.adapter_threads);
     }
-<<<<<<< HEAD
-=======
-
-    if (barcoding_info) {
-        client_info->contexts().register_context<const demux::BarcodingInfo>(
-                std::move(barcoding_info));
-        current_sink_node = pipeline_desc.add_node<BarcodeClassifierNode>(
-                {current_sink_node}, thread_allocations.barcoder_threads);
-    }
->>>>>>> d508517c
     if (estimate_poly_a) {
         auto poly_tail_calculator = poly_tail::PolyTailCalculatorFactory::create(
                 is_rna_model(model_config), polya_config);
