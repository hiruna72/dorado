#include "Version.h"
#include "data_loader/DataLoader.h"
#include "decode/CPUDecoder.h"
#include "utils/basecaller_utils.h"
#include "utils/models.h"
#if DORADO_GPU_BUILD
#ifdef __APPLE__
#include "nn/MetalCRFModel.h"
#include "utils/metal_utils.h"
#else
#include "nn/CudaCRFModel.h"
#include "utils/cuda_utils.h"
#endif
#endif  // DORADO_GPU_BUILD
#include "nn/ModelRunner.h"
#include "nn/RemoraModel.h"
#include "read_pipeline/BasecallerNode.h"
#include "read_pipeline/ModBaseCallerNode.h"
#include "read_pipeline/ReadFilterNode.h"
#include "read_pipeline/ReadToBamTypeNode.h"
#include "read_pipeline/ScalerNode.h"
#include "read_pipeline/WriterNode.h"
#include "utils/bam_utils.h"
#include "utils/log_utils.h"
#include "utils/parameters.h"

#include <argparse.hpp>
#include <htslib/sam.h>
#include <spdlog/spdlog.h>

#include <algorithm>
#include <filesystem>
#include <iostream>
#include <sstream>
#include <thread>

namespace dorado {

void add_pg_hdr(sam_hdr_t* hdr, const std::vector<std::string>& args) {
    sam_hdr_add_lines(hdr, "@HD\tVN:1.6\tSO:unknown", 0);

    std::stringstream pg;
    pg << "@PG\tID:basecaller\tPN:dorado\tVN:" << DORADO_VERSION << "\tCL:dorado";
    for (const auto& arg : args) {
        pg << " " << arg;
    }
    pg << std::endl;
    sam_hdr_add_lines(hdr, pg.str().c_str(), 0);
}

void add_rg_hdr(sam_hdr_t* hdr, const std::unordered_map<std::string, ReadGroup>& read_groups) {
    // Add read groups
    for (auto const& x : read_groups) {
        std::stringstream rg;
        rg << "@RG\t";
        rg << "ID:" << x.first << "\t";
        rg << "PU:" << x.second.flowcell_id << "\t";
        rg << "PM:" << x.second.device_id << "\t";
        rg << "DT:" << x.second.exp_start_time << "\t";
        rg << "PL:"
           << "ONT"
           << "\t";
        rg << "DS:"
           << "basecall_model=" << x.second.basecalling_model << " runid=" << x.second.run_id
           << "\t";
        rg << "LB:" << x.second.sample_id << "\t";
        rg << "SM:" << x.second.sample_id;
        rg << std::endl;
        sam_hdr_add_lines(hdr, rg.str().c_str(), 0);
    }
}

void setup(std::vector<std::string> args,
           const std::filesystem::path& model_path,
           const std::string& data_path,
           const std::string& remora_models,
           const std::string& device,
           const std::string& ref,
           size_t chunk_size,
           size_t overlap,
           size_t batch_size,
           size_t num_runners,
           size_t remora_batch_size,
           size_t num_remora_threads,
           bool emit_fastq,
           bool emit_moves,
           size_t max_reads,
           size_t min_qscore,
           std::string read_list_file_path,
           bool recursive_file_loading) {
    torch::set_num_threads(1);
    std::vector<Runner> runners;

    // Default is 1 device.  CUDA path may alter this.
    int num_devices = 1;

    if (device == "cpu") {
        batch_size = batch_size == 0 ? std::thread::hardware_concurrency() : batch_size;
        for (size_t i = 0; i < num_runners; i++) {
            runners.push_back(std::make_shared<ModelRunner<CPUDecoder>>(model_path, device,
                                                                        chunk_size, batch_size));
        }
    }
#if DORADO_GPU_BUILD
#ifdef __APPLE__
    else if (device == "metal") {
        if (batch_size == 0) {
            batch_size = utils::auto_gpu_batch_size();
            spdlog::debug("- selected batchsize {}", batch_size);
        }
        auto caller = create_metal_caller(model_path, chunk_size, batch_size);
        for (int i = 0; i < num_runners; i++) {
            runners.push_back(std::make_shared<MetalModelRunner>(caller, chunk_size, batch_size));
        }
    } else {
        throw std::runtime_error(std::string("Unsupported device: ") + device);
    }
#else   // ifdef __APPLE__
    else {
        auto devices = utils::parse_cuda_device_string(device);
        num_devices = devices.size();
        if (num_devices == 0) {
            throw std::runtime_error("CUDA device requested but no devices found.");
        }
        batch_size = batch_size == 0 ? utils::auto_gpu_batch_size(model_path.string(), devices)
                                     : batch_size;

        spdlog::debug("- selected batchsize {}", batch_size);

        for (auto device_string : devices) {
            auto caller = create_cuda_caller(model_path, chunk_size, batch_size, device_string);
            for (size_t i = 0; i < num_runners; i++) {
                runners.push_back(
                        std::make_shared<CudaModelRunner>(caller, chunk_size, batch_size));
            }
        }
    }
#endif  // __APPLE__
#endif  // DORADO_GPU_BUILD

    // verify that all runners are using the same stride, in case we allow multiple models in future
    auto model_stride = runners.front()->model_stride();
    auto adjusted_chunk_size = runners.front()->chunk_size();
    assert(std::all_of(runners.begin(), runners.end(), [&](auto runner) {
        return runner->model_stride() == model_stride &&
               runner->chunk_size() == adjusted_chunk_size;
    }));

    if (chunk_size != adjusted_chunk_size) {
        spdlog::debug("- adjusted chunk size to match model stride: {} -> {}", chunk_size,
                      adjusted_chunk_size);
        chunk_size = adjusted_chunk_size;
    }
    auto adjusted_overlap = (overlap / model_stride) * model_stride;
    if (overlap != adjusted_overlap) {
        spdlog::debug("- adjusted overlap to match model stride: {} -> {}", overlap,
                      adjusted_overlap);
        overlap = adjusted_overlap;
    }

    if (!remora_models.empty() && emit_fastq) {
        throw std::runtime_error("Modified base models cannot be used with FASTQ output");
    }

    std::vector<std::filesystem::path> remora_model_list;
    std::istringstream stream{remora_models};
    std::string model;
    while (std::getline(stream, model, ',')) {
        remora_model_list.push_back(model);
    }

    // generate model callers before nodes or it affects the speed calculations
    std::vector<std::shared_ptr<RemoraCaller>> remora_callers;

#if DORADO_GPU_BUILD && !defined(__APPLE__)
    if (device != "cpu") {
        auto devices = utils::parse_cuda_device_string(device);
        num_devices = devices.size();

        for (auto device_string : devices) {
            for (const auto& remora_model : remora_model_list) {
                auto caller = std::make_shared<RemoraCaller>(remora_model, device_string,
                                                             remora_batch_size, model_stride);
                remora_callers.push_back(caller);
            }
        }
    } else
#endif
    {
        for (const auto& remora_model : remora_model_list) {
            auto caller = std::make_shared<RemoraCaller>(remora_model, device, remora_batch_size,
                                                         model_stride);
            remora_callers.push_back(caller);
        }
    }

    std::string model_name = std::filesystem::canonical(model_path).filename().string();
    auto read_groups = DataLoader::load_read_groups(data_path, model_name, recursive_file_loading);

    auto read_list = utils::load_read_list(read_list_file_path);

    size_t num_reads = DataLoader::get_num_reads(data_path, read_list, recursive_file_loading);
    num_reads = max_reads == 0 ? num_reads : std::min(num_reads, max_reads);

    bool rna = utils::is_rna_model(model_path), duplex = false;
<<<<<<< HEAD

    sam_hdr_t* hdr = sam_hdr_init();
    add_pg_hdr(hdr, args);
    add_rg_hdr(hdr, read_groups);
    std::shared_ptr<utils::BamWriter> bam_writer;
    std::shared_ptr<utils::Aligner> aligner;
    MessageSink* filter_sink = nullptr;
    if (ref.empty()) {
        bam_writer = std::make_shared<utils::BamWriter>("-", num_devices * 2 /*writer_threads*/,
                                                        num_reads);
        bam_writer->write_header(hdr);
        filter_sink = bam_writer.get();
    } else {
        bam_writer = std::make_shared<utils::BamWriter>("-", num_devices /*writer_threads*/);
        aligner = std::make_shared<utils::Aligner>(*bam_writer, ref, 19, 19, num_devices * 5);
        aligner->add_sq_to_hdr(hdr);
        bam_writer->write_header(hdr);
        filter_sink = aligner.get();
    }
    ReadToBamType read_converter(*filter_sink, emit_moves, rna, duplex,
                                 num_devices * 2 /*num_threads*/, num_reads);
    ReadFilterNode read_filter_node(read_converter, min_qscore, num_devices * 2, num_reads);
=======
    WriterNode writer_node(std::move(args), emit_fastq, emit_moves, rna, duplex, num_devices * 2,
                           std::move(read_groups), num_reads);
    ReadFilterNode read_filter_node(writer_node, min_qscore, num_devices * 2 /*num_threads*/,
                                    num_reads);
>>>>>>> 987e4f07

    std::unique_ptr<ModBaseCallerNode> mod_base_caller_node;
    std::unique_ptr<BasecallerNode> basecaller_node;

    const int kBatchTimeoutMS = 100;
    if (!remora_model_list.empty()) {
        mod_base_caller_node = std::make_unique<ModBaseCallerNode>(
                read_filter_node, std::move(remora_callers), num_remora_threads, num_devices,
                model_stride, remora_batch_size);
        basecaller_node = std::make_unique<BasecallerNode>(
                *mod_base_caller_node, std::move(runners), batch_size, chunk_size, overlap,
                model_stride, kBatchTimeoutMS, model_name);
    } else {
        basecaller_node = std::make_unique<BasecallerNode>(
                read_filter_node, std::move(runners), batch_size, chunk_size, overlap, model_stride,
                kBatchTimeoutMS, model_name);
    }
    ScalerNode scaler_node(*basecaller_node, num_devices * 2);
    DataLoader loader(scaler_node, "cpu", num_devices, max_reads, read_list);

    loader.load_reads(data_path, recursive_file_loading);

    sam_hdr_destroy(hdr);
}

int basecaller(int argc, char* argv[]) {
    using dorado::utils::default_parameters;

    utils::InitLogging();

    argparse::ArgumentParser parser("dorado", DORADO_VERSION, argparse::default_arguments::help);

    parser.add_argument("model").help("the basecaller model to run.");

    parser.add_argument("data").help("the data directory.");

    parser.add_argument("-v", "--verbose").default_value(false).implicit_value(true);

    parser.add_argument("-x", "--device")
            .help("device string in format \"cuda:0,...,N\", \"cuda:all\", \"metal\" etc..")
            .default_value(default_parameters.device);

    parser.add_argument("-l", "--read-ids")
            .help("A file with a newline-delimited list of reads to basecall. If not provided, all "
                  "reads will be basecalled")
            .default_value(std::string(""));

    parser.add_argument("-n", "--max-reads").default_value(0).scan<'i', int>();

    parser.add_argument("--min-qscore").default_value(0).scan<'i', int>();

    parser.add_argument("-b", "--batchsize")
            .default_value(default_parameters.batchsize)
            .scan<'i', int>()
            .help("if 0 an optimal batchsize will be selected");

    parser.add_argument("-c", "--chunksize")
            .default_value(default_parameters.chunksize)
            .scan<'i', int>();

    parser.add_argument("-o", "--overlap")
            .default_value(default_parameters.overlap)
            .scan<'i', int>();

    parser.add_argument("-r", "--recursive")
            .default_value(false)
            .implicit_value(true)
            .help("Recursively scan through directories to load FAST5 and POD5 files");

    parser.add_argument("--modified-bases")
            .nargs(argparse::nargs_pattern::at_least_one)
            .action([](const std::string& value) {
                if (std::find(modified::mods.begin(), modified::mods.end(), value) ==
                    modified::mods.end()) {
                    spdlog::error(
                            "'{}' is not a supported modification please select from {}", value,
                            std::accumulate(std::next(modified::mods.begin()), modified::mods.end(),
                                            modified::mods[0], [](std::string a, std::string b) {
                                                return a + ", " + b;
                                            }));
                    std::exit(EXIT_FAILURE);
                }
                return value;
            });

    parser.add_argument("--modified-bases-models")
            .default_value(std::string())
            .help("a comma separated list of modified base models");

    parser.add_argument("--emit-fastq").default_value(false).implicit_value(true);

    parser.add_argument("--emit-moves").default_value(false).implicit_value(true);

    parser.add_argument("--ref")
            .help("Path to reference for alignment.")
            .default_value(std::string(""));
    ;

    try {
        parser.parse_args(argc, argv);
    } catch (const std::exception& e) {
        std::ostringstream parser_stream;
        parser_stream << parser;
        spdlog::error("{}\n{}", e.what(), parser_stream.str());
        std::exit(1);
    }

    std::vector<std::string> args(argv, argv + argc);

    if (parser.get<bool>("--verbose")) {
        spdlog::set_level(spdlog::level::debug);
    }

    auto model = parser.get<std::string>("model");
    auto mod_bases = parser.get<std::vector<std::string>>("--modified-bases");
    auto mod_bases_models = parser.get<std::string>("--modified-bases-models");

    if (mod_bases.size() && !mod_bases_models.empty()) {
        spdlog::error(
                "only one of --modified-bases or --modified-bases-models should be specified.");
        std::exit(EXIT_FAILURE);
    } else if (mod_bases.size()) {
        std::vector<std::string> m;
        std::transform(mod_bases.begin(), mod_bases.end(), std::back_inserter(m),
                       [&model](std::string m) { return utils::get_modification_model(model, m); });

        mod_bases_models =
                std::accumulate(std::next(m.begin()), m.end(), m[0],
                                [](std::string a, std::string b) { return a + "," + b; });
    }

    spdlog::info("> Creating basecall pipeline");

    try {
        setup(args, model, parser.get<std::string>("data"), mod_bases_models,
              parser.get<std::string>("-x"), parser.get<std::string>("--ref"),
              parser.get<int>("-c"), parser.get<int>("-o"), parser.get<int>("-b"),
              default_parameters.num_runners, default_parameters.remora_batchsize,
              default_parameters.remora_threads, parser.get<bool>("--emit-fastq"),
              parser.get<bool>("--emit-moves"), parser.get<int>("--max-reads"),
              parser.get<int>("--min-qscore"), parser.get<std::string>("--read-ids"),
              parser.get<bool>("--recursive"));
    } catch (const std::exception& e) {
        spdlog::error("{}", e.what());
        return 1;
    }

    spdlog::info("> Finished");
    return 0;
}

}  // namespace dorado<|MERGE_RESOLUTION|>--- conflicted
+++ resolved
@@ -203,7 +203,6 @@
     num_reads = max_reads == 0 ? num_reads : std::min(num_reads, max_reads);
 
     bool rna = utils::is_rna_model(model_path), duplex = false;
-<<<<<<< HEAD
 
     sam_hdr_t* hdr = sam_hdr_init();
     add_pg_hdr(hdr, args);
@@ -212,8 +211,8 @@
     std::shared_ptr<utils::Aligner> aligner;
     MessageSink* filter_sink = nullptr;
     if (ref.empty()) {
-        bam_writer = std::make_shared<utils::BamWriter>("-", num_devices * 2 /*writer_threads*/,
-                                                        num_reads);
+        bam_writer =
+                std::make_shared<utils::BamWriter>("-", num_devices /*writer_threads*/, num_reads);
         bam_writer->write_header(hdr);
         filter_sink = bam_writer.get();
     } else {
@@ -226,12 +225,6 @@
     ReadToBamType read_converter(*filter_sink, emit_moves, rna, duplex,
                                  num_devices * 2 /*num_threads*/, num_reads);
     ReadFilterNode read_filter_node(read_converter, min_qscore, num_devices * 2, num_reads);
-=======
-    WriterNode writer_node(std::move(args), emit_fastq, emit_moves, rna, duplex, num_devices * 2,
-                           std::move(read_groups), num_reads);
-    ReadFilterNode read_filter_node(writer_node, min_qscore, num_devices * 2 /*num_threads*/,
-                                    num_reads);
->>>>>>> 987e4f07
 
     std::unique_ptr<ModBaseCallerNode> mod_base_caller_node;
     std::unique_ptr<BasecallerNode> basecaller_node;
