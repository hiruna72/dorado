#include "Version.h"
#include "data_loader/DataLoader.h"
#include "decode/CPUDecoder.h"
#include "read_pipeline/BaseSpaceDuplexCallerNode.h"
#include "read_pipeline/BasecallerNode.h"
#include "read_pipeline/ReadFilterNode.h"
#include "read_pipeline/ScalerNode.h"
#include "read_pipeline/StereoDuplexEncoderNode.h"
#include "read_pipeline/WriterNode.h"
#include "utils/bam_utils.h"
#include "utils/duplex_utils.h"
#include "utils/log_utils.h"
#if DORADO_GPU_BUILD
#ifdef __APPLE__
#include "nn/MetalCRFModel.h"
#else
#include "nn/CudaCRFModel.h"
#include "utils/cuda_utils.h"
#endif
#endif  // DORADO_GPU_BUILD

#include "utils/models.h"
#include "utils/parameters.h"

#include <argparse.hpp>
#include <spdlog/spdlog.h>

#include <set>
#include <thread>

namespace dorado {

int duplex(int argc, char* argv[]) {
    using dorado::utils::default_parameters;
    utils::InitLogging();

    argparse::ArgumentParser parser("dorado", DORADO_VERSION, argparse::default_arguments::help);
    parser.add_argument("model").help("Model");
    parser.add_argument("reads").help("Reads in Pod5 format or BAM/SAM format for basespace.");
    parser.add_argument("--pairs").help("Space-delimited csv containing read ID pairs.");
    parser.add_argument("--emit-fastq").default_value(false).implicit_value(true);
    parser.add_argument("-t", "--threads").default_value(0).scan<'i', int>();

    parser.add_argument("-x", "--device")
            .help("device string in format \"cuda:0,...,N\", \"cuda:all\", \"metal\" etc..")
            .default_value(utils::default_parameters.device);

    parser.add_argument("-b", "--batchsize")
            .default_value(default_parameters.batchsize)
            .scan<'i', int>()
            .help("if 0 an optimal batchsize will be selected");

    parser.add_argument("-c", "--chunksize")
            .default_value(default_parameters.chunksize)
            .scan<'i', int>();

    parser.add_argument("-o", "--overlap")
            .default_value(default_parameters.overlap)
            .scan<'i', int>();

    parser.add_argument("-r", "--recursive")
            .default_value(false)
            .implicit_value(true)
            .help("Recursively scan through directories to load FAST5 and POD5 files");

    parser.add_argument("--min-qscore").default_value(0).scan<'i', int>();

    try {
        parser.parse_args(argc, argv);

        auto device(parser.get<std::string>("-x"));
        auto model(parser.get<std::string>("model"));
        auto reads(parser.get<std::string>("reads"));
        auto pairs_file(parser.get<std::string>("--pairs"));
        auto threads = static_cast<size_t>(parser.get<int>("--threads"));
        bool emit_fastq = parser.get<bool>("--emit-fastq");
        auto min_qscore(parser.get<int>("--min-qscore"));
        std::vector<std::string> args(argv, argv + argc);

        spdlog::info("> Loading pairs file");
        auto template_complement_map = utils::load_pairs_file(pairs_file);
        spdlog::info("> Pairs file loaded");

        bool emit_moves = false, rna = false, duplex = true;
        WriterNode writer_node(std::move(args), emit_fastq, emit_moves, rna, duplex, 4);
        ReadFilterNode read_filter_node(writer_node, min_qscore, 1);

        torch::set_num_threads(1);

        if (model.compare("basespace") == 0) {  // Execute a Basespace duplex pipeline.
            // create a set of the read_ids
            std::set<std::string> read_ids;
            for (const auto& pair : template_complement_map) {
                read_ids.insert(pair.first);
                read_ids.insert(pair.second);
            }

            spdlog::info("> Loading reads");
            auto read_map = utils::read_bam(reads, read_ids);

            spdlog::info("> Starting Basespace Duplex Pipeline");
            threads = threads == 0 ? std::thread::hardware_concurrency() : threads;
            BaseSpaceDuplexCallerNode duplex_caller_node(read_filter_node, template_complement_map,
                                                         read_map, threads);
        } else {  // Execute a Stereo Duplex pipeline.

            const auto model_path = std::filesystem::canonical(std::filesystem::path(model));

            // Currently the stereo model is hardcoded.
            const std::string stereo_model_name("dna_r10.4.1_e8.2_4khz_stereo@v1.1");
            const auto stereo_model_path =
                    model_path.parent_path() / std::filesystem::path(stereo_model_name);

            if (!std::filesystem::exists(stereo_model_path)) {
                utils::download_models(model_path.parent_path().u8string(), stereo_model_name);
            }

            std::vector<Runner> runners;
            std::vector<Runner> stereo_runners;

            // Default is 1 device.  CUDA path may alter this.
            int num_devices = 1;
            int batch_size(parser.get<int>("-b"));
            int chunk_size(parser.get<int>("-c"));
            int overlap(parser.get<int>("-o"));
            const size_t num_runners = default_parameters.num_runners;

            size_t stereo_batch_size;

            if (device == "cpu") {
                if (batch_size == 0) {
                    batch_size = std::thread::hardware_concurrency();
                    spdlog::debug("- set batch size to {}", batch_size);
                }
                for (size_t i = 0; i < num_runners; i++) {
                    runners.push_back(std::make_shared<ModelRunner<CPUDecoder>>(
                            model_path, device, chunk_size, batch_size));
                }
            }
#if DORADO_GPU_BUILD
#ifdef __APPLE__
            else if (device == "metal") {
                auto simplex_caller = create_metal_caller(model_path, chunk_size, batch_size);
                for (int i = 0; i < num_runners; i++) {
                    runners.push_back(std::make_shared<MetalModelRunner>(simplex_caller));
                }
                if (runners.back()->batch_size() != batch_size) {
                    spdlog::debug("- set batch size to {}", runners.back()->batch_size());
                }

                // For now, the minimal batch size is used for the duplex model.
                stereo_batch_size = 48;

                auto duplex_caller =
                        create_metal_caller(stereo_model_path, chunk_size, stereo_batch_size);
                for (size_t i = 0; i < num_runners; i++) {
                    stereo_runners.push_back(std::make_shared<MetalModelRunner>(duplex_caller));
                }
            } else {
                throw std::runtime_error(std::string("Unsupported device: ") + device);
            }
#else   // ifdef __APPLE__
            else {
                auto devices = utils::parse_cuda_device_string(device);
                num_devices = devices.size();
                if (num_devices == 0) {
                    throw std::runtime_error("CUDA device requested but no devices found.");
                }
                for (auto device_string : devices) {
                    auto caller = create_cuda_caller(model_path, chunk_size, batch_size,
                                                     device_string, 0.5f);  // Use half the GPU mem
                    for (size_t i = 0; i < num_runners; i++) {
                        runners.push_back(std::make_shared<CudaModelRunner>(caller));
                    }
                    if (runners.back()->batch_size() != batch_size) {
                        spdlog::debug("- set batch size for {} to {}", device_string,
                                      runners.back()->batch_size());
                    }
                }

                stereo_batch_size = 1024;

                for (auto device_string : devices) {
                    auto caller = create_cuda_caller(stereo_model_path, chunk_size,
                                                     stereo_batch_size, device_string);
                    for (size_t i = 0; i < num_runners; i++) {
                        stereo_runners.push_back(std::make_shared<CudaModelRunner>(caller));
                    }
                }
            }
#endif  // __APPLE__
#endif  // DORADO_GPU_BUILD
            spdlog::info("> Starting Stereo Duplex pipeline");

            const int kStereoBatchTimeoutMS = 500;
<<<<<<< HEAD
            auto stereo_basecaller_node = std::make_unique<BasecallerNode>(
                    writer_node, std::move(stereo_runners), overlap, kStereoBatchTimeoutMS);
=======
            stereo_basecaller_node = std::make_unique<BasecallerNode>(
                    read_filter_node, std::move(stereo_runners), stereo_batch_size, chunk_size,
                    overlap, stereo_model_stride, kStereoBatchTimeoutMS);
>>>>>>> 987e4f07

            std::unordered_set<std::string> read_list =
                    utils::get_read_list_from_pairs(template_complement_map);

            StereoDuplexEncoderNode stereo_node = StereoDuplexEncoderNode(
                    *stereo_basecaller_node, std::move(template_complement_map));

            const int kSimplexBatchTimeoutMS = 100;
            auto basecaller_node = std::make_unique<BasecallerNode>(
                    stereo_node, std::move(runners), overlap, kSimplexBatchTimeoutMS);
            ScalerNode scaler_node(*basecaller_node, num_devices * 2);

            DataLoader loader(scaler_node, "cpu", num_devices, 0, std::move(read_list));
            loader.load_reads(reads, parser.get<bool>("--recursive"));
        }
    } catch (const std::exception& e) {
        spdlog::error(e.what());
        std::exit(1);
    }
    return 0;
}
}  // namespace dorado<|MERGE_RESOLUTION|>--- conflicted
+++ resolved
@@ -193,14 +193,9 @@
             spdlog::info("> Starting Stereo Duplex pipeline");
 
             const int kStereoBatchTimeoutMS = 500;
-<<<<<<< HEAD
-            auto stereo_basecaller_node = std::make_unique<BasecallerNode>(
-                    writer_node, std::move(stereo_runners), overlap, kStereoBatchTimeoutMS);
-=======
             stereo_basecaller_node = std::make_unique<BasecallerNode>(
                     read_filter_node, std::move(stereo_runners), stereo_batch_size, chunk_size,
                     overlap, stereo_model_stride, kStereoBatchTimeoutMS);
->>>>>>> 987e4f07
 
             std::unordered_set<std::string> read_list =
                     utils::get_read_list_from_pairs(template_complement_map);
