#include "ReadFilterNode.h"

#include "utils/sequence_utils.h"

#include <spdlog/spdlog.h>

namespace dorado {

void ReadFilterNode::worker_thread() {
    Message message;
    while (m_work_queue.try_pop(message)) {
        // If this message isn't a read, we'll get a bad_variant_access exception.
        auto read = std::get<std::shared_ptr<Read>>(message);

        // Filter based on qscore.
        if ((utils::mean_qscore_from_qstring(read->qstring) < m_min_qscore) ||
            read->seq.size() < m_min_read_length) {
            ++m_num_reads_filtered;
        } else if (m_read_ids_to_filter.find(read->read_id) != m_read_ids_to_filter.end()) {
            ++m_num_reads_filtered;
        } else {
            send_message_to_sink(read);
        }
    }
}

<<<<<<< HEAD
ReadFilterNode::ReadFilterNode(size_t min_qscore, size_t min_read_length, size_t num_worker_threads)
=======
ReadFilterNode::ReadFilterNode(MessageSink& sink,
                               size_t min_qscore,
                               size_t min_read_length,
                               const std::unordered_set<std::string>& read_ids_to_filter,
                               size_t num_worker_threads)
>>>>>>> e0c1beb9
        : MessageSink(1000),
          m_min_qscore(min_qscore),
          m_min_read_length(min_read_length),
<<<<<<< HEAD
          m_num_reads_filtered(0) {
=======
          m_read_ids_to_filter(std::move(read_ids_to_filter)),
          m_num_reads_filtered(0),
          m_active_threads(0) {
>>>>>>> e0c1beb9
    for (size_t i = 0; i < num_worker_threads; i++) {
        m_workers.push_back(
                std::make_unique<std::thread>(std::thread(&ReadFilterNode::worker_thread, this)));
    }
}

void ReadFilterNode::terminate_impl() {
    terminate_input_queue();
    for (auto& m : m_workers) {
        if (m->joinable()) {
            m->join();
        }
    }
}

stats::NamedStats ReadFilterNode::sample_stats() const {
    stats::NamedStats stats = stats::from_obj(m_work_queue);
    stats["reads_filtered"] = m_num_reads_filtered;
    return stats;
}

}  // namespace dorado<|MERGE_RESOLUTION|>--- conflicted
+++ resolved
@@ -24,25 +24,15 @@
     }
 }
 
-<<<<<<< HEAD
-ReadFilterNode::ReadFilterNode(size_t min_qscore, size_t min_read_length, size_t num_worker_threads)
-=======
-ReadFilterNode::ReadFilterNode(MessageSink& sink,
-                               size_t min_qscore,
+ReadFilterNode::ReadFilterNode(size_t min_qscore,
                                size_t min_read_length,
                                const std::unordered_set<std::string>& read_ids_to_filter,
                                size_t num_worker_threads)
->>>>>>> e0c1beb9
         : MessageSink(1000),
           m_min_qscore(min_qscore),
           m_min_read_length(min_read_length),
-<<<<<<< HEAD
+          m_read_ids_to_filter(std::move(read_ids_to_filter)),
           m_num_reads_filtered(0) {
-=======
-          m_read_ids_to_filter(std::move(read_ids_to_filter)),
-          m_num_reads_filtered(0),
-          m_active_threads(0) {
->>>>>>> e0c1beb9
     for (size_t i = 0; i < num_worker_threads; i++) {
         m_workers.push_back(
                 std::make_unique<std::thread>(std::thread(&ReadFilterNode::worker_thread, this)));
