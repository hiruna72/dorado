#include "HtsReader.h"

#include "read_pipeline/DefaultClientInfo.h"
#include "read_pipeline/ReadPipeline.h"
#include "read_pipeline/messages.h"
#include "utils/bam_utils.h"
#include "utils/fastq_reader.h"
#include "utils/types.h"

#include <htslib/sam.h>
#include <spdlog/spdlog.h>

#include <filesystem>
#include <functional>
#include <memory>
#include <set>
#include <sstream>
#include <stdexcept>
#include <string>
#include <unordered_set>
#include <vector>

namespace dorado {

namespace {

const std::string HTS_FORMAT_TEXT_FASTQ{"FASTQ sequence text"};

void write_bam_aux_tag_from_string(bam1_t* record, const std::string& bam_tag_string) {
    // Format TAG:TYPE:VALUE where TAG is a 2 char string, TYPE is a single char, and value
    std::istringstream tag_stream{bam_tag_string};

    std::string tag_id;
    if (!std::getline(tag_stream, tag_id, ':') || tag_id.size() != 2) {
        return;
    }

    // Currently we only write to the fastq header the tags RG:Z, st:Z and DS:Z.
    // These these are simple to read as a std::string as they are just a string
    // of printable characters including SPACE, regex: [ !-~]*
    // So filter out anything apart from string fields so we don't need to worry
    // about the encoding of other tags when written to a fastq text file.
    std::string tag_type;
    if (!std::getline(tag_stream, tag_type, ':') || tag_type != "Z") {
        return;
    }

    std::string tag_data;
    if (!std::getline(tag_stream, tag_data) || tag_data.size() == 0) {
        return;
    }

    //int bam_aux_append(bam1_t * b, const char tag[2], char type, int len, const uint8_t* data);
    bam_aux_append(record, tag_id.data(), tag_type.at(0), static_cast<int>(tag_data.size() + 1),
                   (uint8_t*)tag_data.c_str());
}

void write_bam_aux_tags_from_fastq(bam1_t* record, const utils::FastqRecord& fastq_record) {
    for (const auto& bam_tag_string : fastq_record.get_bam_tags()) {
        write_bam_aux_tag_from_string(record, bam_tag_string);
    }
}

bool try_assign_bam_from_fastq(bam1_t* record, const utils::FastqRecord& fastq_record) {
    std::vector<uint8_t> qscore{};
    qscore.reserve(fastq_record.qstring().size());
    std::transform(fastq_record.qstring().begin(), fastq_record.qstring().end(),
                   std::back_inserter(qscore), [](char c) { return (uint8_t)(c)-33; });
    uint16_t flags = 4;     // 4 = UNMAPPED
    int leftmost_pos = -1;  // UNMAPPED - will be written as 0
    uint8_t map_q = 0;      // UNMAPPED
    int next_pos = -1;      // UNMAPPED - will be written as 0
<<<<<<< HEAD
    auto read_id = utils::read_id_view(fastq_record.header());
    auto result = bam_set1(record, read_id.size(), read_id.data(), flags, -1, leftmost_pos, map_q,
                           0, nullptr, -1, next_pos, 0, fastq_record.sequence().size(),
                           fastq_record.sequence().c_str(), (char*)qscore.data(), 0);
    utils::add_fastq_header_tag(record, fastq_record.header());

=======
    auto read_id = fastq_record.read_id_view();
    auto result = bam_set1(record, read_id.size(), read_id.data(), flags, -1, leftmost_pos, map_q,
                           0, nullptr, -1, next_pos, 0, fastq_record.sequence().size(),
                           fastq_record.sequence().c_str(), (char*)qscore.data(), 0);
    write_bam_aux_tags_from_fastq(record, fastq_record);
>>>>>>> 0c01acf3
    return result >= 0;
}

class FastqBamRecordGenerator {
    utils::FastqReader m_fastq_reader;
    SamHdrPtr m_header;

public:
    FastqBamRecordGenerator(const std::string& filename) : m_fastq_reader(filename) {
        if (!is_valid()) {
            return;
        }

        m_header.reset(sam_hdr_init());
    }

    bool is_valid() const { return m_fastq_reader.is_valid(); }

    sam_hdr_t* header() const { return m_header.get(); }
    const std::string& format() const { return HTS_FORMAT_TEXT_FASTQ; }

    bool try_get_next_record(bam1_t* record) {
        auto fastq_record = m_fastq_reader.try_get_next_record();
        if (!fastq_record) {
            return false;
        }
        return try_assign_bam_from_fastq(record, *fastq_record);
    }
};

class HtsLibBamRecordGenerator {
    HtsFilePtr m_file{};
    SamHdrPtr m_header{};
    std::string m_format{};

public:
    HtsLibBamRecordGenerator(const std::string& filename) {
        m_file.reset(hts_open(filename.c_str(), "r"));
        if (!m_file) {
            return;
        }
        // If input format is FASTX, read tags from the query name line.
        hts_set_opt(m_file.get(), FASTQ_OPT_AUX, "1");
        auto format = hts_format_description(hts_get_format(m_file.get()));
        if (format) {
            m_format = format;
            hts_free(format);
        }
        m_header.reset(sam_hdr_read(m_file.get()));
        if (!m_header) {
            return;
        }
    }

    bool is_valid() const { return m_file != nullptr && m_header != nullptr; }

    sam_hdr_t* header() const { return m_header.get(); }
    const std::string& format() const { return m_format; }

    bool try_get_next_record(bam1_t* record) {
        return sam_read1(m_file.get(), m_header.get(), record) >= 0;
    }
};

}  // namespace

HtsReader::HtsReader(const std::string& filename,
                     std::optional<std::unordered_set<std::string>> read_list)
        : m_client_info(std::make_shared<DefaultClientInfo>()), m_read_list(std::move(read_list)) {
    if (!try_initialise_generator<FastqBamRecordGenerator>(filename) &&
        !try_initialise_generator<HtsLibBamRecordGenerator>(filename)) {
        throw std::runtime_error("Could not open file: " + filename);
    }
    is_aligned = m_header->n_targets > 0;

    record.reset(bam_init1());
}

template <typename T>
bool HtsReader::try_initialise_generator(const std::string& filename) {
    auto generator = std::make_shared<T>(filename);  // shared to allow copy assignment
    if (!generator->is_valid()) {
        return false;
    }
    m_header = generator->header();
    m_format = generator->format();
    m_bam_record_generator = [generator = std::move(generator)](bam1_t* bam_record) {
        return generator->try_get_next_record(bam_record);
    };
    return true;
}

void HtsReader::set_client_info(std::shared_ptr<ClientInfo> client_info) {
    m_client_info = std::move(client_info);
}

void HtsReader::set_record_mutator(std::function<void(BamPtr&)> mutator) {
    m_record_mutator = std::move(mutator);
}

bool HtsReader::read() { return m_bam_record_generator(record.get()); }

bool HtsReader::has_tag(const char* tagname) {
    uint8_t* tag = bam_aux_get(record.get(), tagname);
    return static_cast<bool>(tag);
}

std::size_t HtsReader::read(Pipeline& pipeline, std::size_t max_reads) {
    std::size_t num_reads = 0;
    while (this->read()) {
        if (m_read_list) {
            std::string read_id = bam_get_qname(record.get());
            if (m_read_list->find(read_id) == m_read_list->end()) {
                continue;
            }
        }
        if (m_record_mutator) {
            m_record_mutator(record);
        }

        BamMessage bam_message{BamPtr(bam_dup1(record.get())), m_client_info};
        pipeline.push_message(std::move(bam_message));
        ++num_reads;
        if (max_reads > 0 && num_reads >= max_reads) {
            break;
        }
        if (num_reads % 50000 == 0) {
            spdlog::debug("Processed {} reads", num_reads);
        }
    }
    spdlog::debug("Total reads processed: {}", num_reads);
    return num_reads;
}

sam_hdr_t* HtsReader::header() const { return m_header; }

const std::string& HtsReader::format() const { return m_format; }

ReadMap read_bam(const std::string& filename, const std::unordered_set<std::string>& read_ids) {
    HtsReader reader(filename, std::nullopt);

    ReadMap reads;

    while (reader.read()) {
        std::string read_id = bam_get_qname(reader.record);

        if (read_ids.find(read_id) == read_ids.end()) {
            continue;
        }

        uint8_t* qstring = bam_get_qual(reader.record);
        uint8_t* sequence = bam_get_seq(reader.record);

        uint32_t seqlen = reader.record->core.l_qseq;
        std::vector<uint8_t> qualities(seqlen);
        std::vector<char> nucleotides(seqlen);

        // Todo - there is a better way to do this.
        for (uint32_t i = 0; i < seqlen; i++) {
            qualities[i] = qstring[i] + 33;
            nucleotides[i] = seq_nt16_str[bam_seqi(sequence, i)];
        }

        auto tmp_read = std::make_unique<SimplexRead>();
        tmp_read->read_common.read_id = read_id;
        tmp_read->read_common.seq = std::string(nucleotides.begin(), nucleotides.end());
        tmp_read->read_common.qstring = std::string(qualities.begin(), qualities.end());
        reads[read_id] = std::move(tmp_read);
    }

    return reads;
}

std::unordered_set<std::string> fetch_read_ids(const std::string& filename) {
    if (filename.empty()) {
        return {};
    }
    if (!std::filesystem::exists(filename)) {
        throw std::runtime_error("Resume file cannot be found: " + filename);
    }

    auto initial_hts_log_level = hts_get_log_level();
    hts_set_log_level(HTS_LOG_OFF);

    std::unordered_set<std::string> read_ids;
    HtsReader reader(filename, std::nullopt);
    try {
        while (reader.read()) {
            std::string read_id = bam_get_qname(reader.record);
            read_ids.insert(read_id);
        }
    } catch (std::exception&) {
        // Do nothing.
    }

    hts_set_log_level(initial_hts_log_level);

    return read_ids;
}

}  // namespace dorado<|MERGE_RESOLUTION|>--- conflicted
+++ resolved
@@ -70,20 +70,12 @@
     int leftmost_pos = -1;  // UNMAPPED - will be written as 0
     uint8_t map_q = 0;      // UNMAPPED
     int next_pos = -1;      // UNMAPPED - will be written as 0
-<<<<<<< HEAD
-    auto read_id = utils::read_id_view(fastq_record.header());
-    auto result = bam_set1(record, read_id.size(), read_id.data(), flags, -1, leftmost_pos, map_q,
-                           0, nullptr, -1, next_pos, 0, fastq_record.sequence().size(),
-                           fastq_record.sequence().c_str(), (char*)qscore.data(), 0);
-    utils::add_fastq_header_tag(record, fastq_record.header());
-
-=======
     auto read_id = fastq_record.read_id_view();
     auto result = bam_set1(record, read_id.size(), read_id.data(), flags, -1, leftmost_pos, map_q,
                            0, nullptr, -1, next_pos, 0, fastq_record.sequence().size(),
                            fastq_record.sequence().c_str(), (char*)qscore.data(), 0);
     write_bam_aux_tags_from_fastq(record, fastq_record);
->>>>>>> 0c01acf3
+    utils::add_fastq_header_tag(record, fastq_record.header());
     return result >= 0;
 }
 
