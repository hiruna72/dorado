#include "ScalerNode.h"

#include "utils/tensor_utils.h"

#include <algorithm>
#include <chrono>

using namespace std::chrono_literals;

namespace {

std::pair<float, float> normalisation(torch::Tensor& x) {
    // Calculate shift and scale factors for normalisation.
    auto quantiles = dorado::utils::quantile_counting(x, torch::tensor({0.2, 0.9}));
    float q20 = quantiles[0].item<float>();
    float q90 = quantiles[1].item<float>();
    float shift = std::max(10.0f, 0.51f * (q20 + q90));
    float scale = std::max(1.0f, 0.53f * (q90 - q20));
    return {shift, scale};
}

}  // namespace

namespace dorado {

void ScalerNode::worker_thread() {
<<<<<<< HEAD
    std::shared_ptr<Read> read;
    while (m_work_queue.try_pop(read)) {
        auto [shift, scale] = normalisation(read->raw_data);
        read->raw_data = (read->raw_data - shift) / scale;
=======
    while (true) {
        // Wait until we are provided with a read
        std::unique_lock<std::mutex> lock(m_cv_mutex);
        m_cv.wait_for(lock, 100ms, [this] { return !m_reads.empty(); });
        if (m_reads.empty()) {
            if (m_terminate) {
                // Termination flag is set and read input queue is empty, so terminate the worker
                return;
            } else {
                continue;
            }
        }

        std::shared_ptr<Read> read = m_reads.front();
        m_reads.pop_front();
        lock.unlock();

        const auto [shift, scale] = normalisation(read->raw_data);
        // raw_data comes from DataLoader with dtype int16.  We send it on as float16 after
        // shifting/scaling in float32 form.
        read->raw_data = ((read->raw_data.to(torch::kFloat) - shift) / scale).to(torch::kFloat16);
>>>>>>> 2442df6a

        // move the shift and scale into pA.
        read->scale = read->scaling * scale;
        read->shift = read->scaling * (shift + read->offset);

        float threshold = read->shift + read->scale * 2.4;

        // 8000 value may be changed in future. Currently this is found to work well.
        int trim_start =
                trim(read->raw_data.index({torch::indexing::Slice(torch::indexing::None, 8000)}),
                     threshold);

        read->raw_data =
                read->raw_data.index({torch::indexing::Slice(trim_start, torch::indexing::None)});
        read->num_trimmed_samples = trim_start;

        // Pass the read to the next node
        m_sink.push_read(read);
    }
}

ScalerNode::ScalerNode(ReadSink& sink, int num_worker_threads, size_t max_reads)
        : ReadSink(max_reads), m_sink(sink), m_num_worker_threads(num_worker_threads) {
    for (int i = 0; i < m_num_worker_threads; i++) {
        std::unique_ptr<std::thread> scaler_worker_thread =
                std::make_unique<std::thread>(&ScalerNode::worker_thread, this);
        worker_threads.push_back(std::move(scaler_worker_thread));
    }
}

ScalerNode::~ScalerNode() {
    terminate();

    // Wait for all the Scaler Node's worker threads to terminate
    for (auto& t : worker_threads) {
        t->join();
    }

    // Notify the sink that the Scaler Node has terminated
    m_sink.terminate();
}

int ScalerNode::trim(torch::Tensor signal,
                     int window_size,
                     float threshold,
                     int min_elements,
                     int max_samples,
                     float max_trim) {
    int min_trim = 10;
    bool seen_peak = false;
    int num_samples = std::min(max_samples, static_cast<int>(signal.size(0)) - min_trim);
    int num_windows = num_samples / window_size;

    for (int pos = 0; pos < num_windows; pos++) {
        int start = pos * window_size + min_trim;
        int end = start + window_size;

        auto window = signal.index({torch::indexing::Slice(start, end)});
        auto elements = window > threshold;

        if ((elements.sum().item<int>() > min_elements) || seen_peak) {
            seen_peak = true;
            if (window[-1].item<float>() > threshold) {
                continue;
            }
            if (end >= num_samples || end >= (max_trim * signal.size(0))) {
                return min_trim;
            } else {
                return end;
            }
        }
    }

    return min_trim;
}

}  // namespace dorado<|MERGE_RESOLUTION|>--- conflicted
+++ resolved
@@ -24,34 +24,12 @@
 namespace dorado {
 
 void ScalerNode::worker_thread() {
-<<<<<<< HEAD
     std::shared_ptr<Read> read;
     while (m_work_queue.try_pop(read)) {
-        auto [shift, scale] = normalisation(read->raw_data);
-        read->raw_data = (read->raw_data - shift) / scale;
-=======
-    while (true) {
-        // Wait until we are provided with a read
-        std::unique_lock<std::mutex> lock(m_cv_mutex);
-        m_cv.wait_for(lock, 100ms, [this] { return !m_reads.empty(); });
-        if (m_reads.empty()) {
-            if (m_terminate) {
-                // Termination flag is set and read input queue is empty, so terminate the worker
-                return;
-            } else {
-                continue;
-            }
-        }
-
-        std::shared_ptr<Read> read = m_reads.front();
-        m_reads.pop_front();
-        lock.unlock();
-
         const auto [shift, scale] = normalisation(read->raw_data);
         // raw_data comes from DataLoader with dtype int16.  We send it on as float16 after
         // shifting/scaling in float32 form.
         read->raw_data = ((read->raw_data.to(torch::kFloat) - shift) / scale).to(torch::kFloat16);
->>>>>>> 2442df6a
 
         // move the shift and scale into pA.
         read->scale = read->scaling * scale;
