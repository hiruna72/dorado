#pragma once

#include <algorithm>
#include <atomic>
#include <cassert>
#include <condition_variable>
#include <mutex>
#include <queue>
#include <string>
#include <unordered_map>

namespace dorado::utils {

// Status return by push/pop methods.
enum class AsyncQueueStatus { Success, Timeout, Terminate };

// Asynchronous queue for producer/consumer use.
// Items must be movable.
template <class Item>
class AsyncQueue {
    // Guards the entire structure.  Should be held while adding/removing items,
    // or interacting with m_terminate.
    // Used for not-empty and not-full CV waits.
    mutable std::mutex m_mutex;
    // Signalled when an item has been consumed, and the queue therefore has space
    // for new items.
    mutable std::condition_variable m_not_full_cv;
    // Signalled when an item has been added, and the queue therefore is not empty.
    std::condition_variable m_not_empty_cv;
    // Holds the items.
    std::queue<Item> m_items;
    // Number of items that can be added before further additions block, pending
    // consumption of items.
    size_t m_capacity = 0;
    // If true, CV waits should terminate regardless of other state.
    // Pending attempts to push or pop items will fail.
    bool m_terminate = false;
    // Stats for monitoring queue usage.
    int64_t m_num_pushes = 0;
    int64_t m_num_pops = 0;

    // Sets item to the next element in the queue and
    // notifies a waiting thread that the queue is not full.
<<<<<<< HEAD
    // Should only be called with the mutex locked via lock.
    void pop_item(std::unique_lock<std::mutex>& lock, Item& item) {
=======
    // Should only be called with the mutex held via lock.
    void pop_item(std::unique_lock<std::mutex>& lock, Item& item) {
        assert(lock.owns_lock());
>>>>>>> ca1d191f
        assert(!m_items.empty());
        item = std::move(m_items.front());
        m_items.pop();
        ++m_num_pops;

        // Inform a waiting thread that the queue is not full.
        lock.unlock();
        m_not_full_cv.notify_one();
    }

    // Calls process_fn on the up to max_count items in the queue,
    // popping them.  Notifies all waiting threads that the queue is
    // not full.
<<<<<<< HEAD
    // Should only be called with the mutex locked via lock.
    template <class ProcessFn>
    void process_items(std::unique_lock<std::mutex>& lock, ProcessFn process_fn, size_t max_count) {
=======
    // Should only be called with the mutex held via lock.
    template <class ProcessFn>
    void process_items(std::unique_lock<std::mutex>& lock, ProcessFn process_fn, size_t max_count) {
        assert(lock.owns_lock());
>>>>>>> ca1d191f
        assert(!m_items.empty());
        size_t num_to_pop = std::min(m_items.size(), max_count);
        for (size_t i = 0; i < num_to_pop; ++i) {
            process_fn(m_items.front());
            m_items.pop();
        }
        m_num_pops += num_to_pop;

        // Inform all waiting threads that the queue is not full, since in general
        // we have removed > 1 item and there can be > 1 thread waiting to push.
        lock.unlock();
        m_not_full_cv.notify_all();
    }

    // Waits until the queue is not empty or we are asked to terminate.
    // Returns a unique_lock holding m_mutex.
    std::unique_lock<std::mutex> wait_for_item() {
        std::unique_lock lock(m_mutex);
        m_not_empty_cv.wait(lock, [this] { return !m_items.empty() || m_terminate; });
<<<<<<< HEAD
        return lock;
    }

    // Same as wait_for_item, but will also time out, setting cv_status accordingly.
    std::unique_lock<std::mutex> wait_for_item_or_timeout(const std::chrono::time_point<Clock, Duration>& timeout_time, bool& cv_status) {
        std::unique_lock lock(m_mutex);
        cv_status = m_not_empty_cv.wait_until(
        lock, timeout_time, [this] { return !m_items.empty() || m_terminate; });
        return lock;
=======
        // Note: don't use std::move, so we have the opportunity of NRVO on lock.
        return lock;
    }

    // Same as wait_for_item, but will also time out, returning wait_status accordingly.
    template <class Clock, class Duration>
    std::tuple<std::unique_lock<std::mutex>, bool> wait_for_item_or_timeout(
            const std::chrono::time_point<Clock, Duration>& timeout_time) {
        std::unique_lock lock(m_mutex);
        bool wait_status = m_not_empty_cv.wait_until(
                lock, timeout_time, [this] { return !m_items.empty() || m_terminate; });
        return {std::move(lock), wait_status};
>>>>>>> ca1d191f
    }

public:
    // Attempts to push items beyond capacity will block.
    explicit AsyncQueue(size_t capacity) : m_capacity(capacity) {}

    ~AsyncQueue() {
        // Ensure CV waits terminate before destruction.
        terminate();
    }

    // Contains std::mutex and std::condition_variable, so is not copyable or movable.
    AsyncQueue(const AsyncQueue&) = delete;
    AsyncQueue(AsyncQueue&&) = delete;
    AsyncQueue& operator=(const AsyncQueue&) = delete;
    AsyncQueue& operator=(AsyncQueue&&) = delete;

    // Attempts to add an item to the queue.
    // If the queue is full, blocks until there is space or terminate() is called.
    // If space was available and the item was added, AsyncQueueStatus::Success is
    // returned.
    // If terminate() was called, the item is not added and AsyncQueueStatus::Terminate
    // is returned.
    // Items pushed must be rvalues, since we assume sole ownership.
    AsyncQueueStatus try_push(Item&& item) {
        std::unique_lock lock(m_mutex);

        // Ensure there is space for the new item, given our limit on capacity.
        m_not_full_cv.wait(lock, [this] { return m_items.size() < m_capacity || m_terminate; });

        // We hold the mutex, and either there is space in the queue, or we have been
        // asked to terminate.
        if (m_terminate) {
            return AsyncQueueStatus::Terminate;
        }

        m_items.push(std::move(item));
        ++m_num_pushes;

        // Inform a waiting thread that there is now an item available.
        lock.unlock();
        m_not_empty_cv.notify_one();

        return AsyncQueueStatus::Success;
    }

    // Obtains the next item in the queue, potentially timing out.
    // If queue is empty:
    // If timeout is reached, but we are not terminating, returns AsyncQueueStatus::Timeout.
    // If we are terminating, returns AsyncQueueStatus::Terminate;.
    // Otherwise block until an item is added.
    template <class Clock, class Duration>
<<<<<<< HEAD
    bool try_pop_until(Item& item, const std::chrono::time_point<Clock, Duration>& timeout_time) {
        bool cv_status;
        auto lock = wait_for_item_or_timeout(timeout_time, &cv_status);

        if (cv_status == false) {
=======
    AsyncQueueStatus try_pop_until(Item& item,
                                   const std::chrono::time_point<Clock, Duration>& timeout_time) {
        auto [lock, wait_status] = wait_for_item_or_timeout(timeout_time);

        if (wait_status == false) {
>>>>>>> ca1d191f
            // Condition variable timed out and the predicate returned false.
            // In this case, we don't terminate and return without any output.
            return AsyncQueueStatus::Timeout;
        }

        // Termination takes effect once all items have been popped from the queue.
        if (m_terminate && m_items.empty()) {
            return AsyncQueueStatus::Terminate;
        }

        pop_item(lock, item);
<<<<<<< HEAD
        return true;
    }

    // Obtains the next item in the queue, returning true on success.
    // If the queue is empty, and we are terminating, returns false.
    // Otherwise we block if the queue is empty.
    bool try_pop(Item& item) {
=======
        return AsyncQueueStatus::Success;
    }

    // Obtains the next item in the queue.
    // If queue is empty:
    // If we are terminating, returns AsyncQueueStatus::Terminate.
    // Otherwise block until an item is added, upon which AsyncQueueStatus::Success
    // is returned.
    AsyncQueueStatus try_pop(Item& item) {
>>>>>>> ca1d191f
        auto lock = wait_for_item();

        // Termination takes effect once all items have been popped from the queue.
        if (m_terminate && m_items.empty()) {
            return AsyncQueueStatus::Terminate;
        }

        pop_item(lock, item);
<<<<<<< HEAD
        return true;
    }

    // Obtains all items in the queue, up to the limit of max_count if non-zero,
    // once the lock is obtained.
    // Return value is false if we are terminating.
=======
        return AsyncQueueStatus::Success;
    }

    // Obtains all items in the queue, up to the limit of max_count,
    // once the lock is obtained.
>>>>>>> ca1d191f
    // If the lock is contended this could be more efficient than repeated
    // calls to try_pop.
    // If queue is empty:
    // If we are terminating, returns AsyncQueueStatus::Terminate.
    // Otherwise block until an item is added, upon which AsyncQueueStatus::Success
    // is returned.
    template <class ProcessFn>
<<<<<<< HEAD
    bool process_and_pop_all(ProcessFn process_fn, size_t max_count = 0) {
        if (max_count == 0) {
            max_count = m_capacity;
        }

=======
    AsyncQueueStatus process_and_pop_n(ProcessFn process_fn, size_t max_count) {
>>>>>>> ca1d191f
        auto lock = wait_for_item();

        // Termination takes effect once all items have been popped from the queue.
        if (m_terminate && m_items.empty()) {
            return AsyncQueueStatus::Terminate;
        }

        process_items(lock, process_fn, max_count);
<<<<<<< HEAD
        return true;
=======
        return AsyncQueueStatus::Success;
    }

    // Like process_and_pop_n, except it also has a timeout.  If the queue is empty
    // and we time out before an item is added, returns AsyncQueueStatus::Timeout.
    template <class ProcessFn, class Clock, class Duration>
    AsyncQueueStatus process_and_pop_n_with_timeout(
            ProcessFn process_fn,
            size_t max_count,
            const std::chrono::time_point<Clock, Duration>& timeout_time) {
        auto [lock, wait_status] = wait_for_item_or_timeout(timeout_time);

        if (wait_status == false) {
            // Condition variable timed out and the predicate returned false.
            // In this case, we don't terminate and return without any output.
            return AsyncQueueStatus::Timeout;
        }

        // Termination takes effect once all items have been popped from the queue.
        if (m_terminate && m_items.empty()) {
            return AsyncQueueStatus::Terminate;
        }

        process_items(lock, process_fn, max_count);
        return AsyncQueueStatus::Success;
>>>>>>> ca1d191f
    }

    // Tells the queue to terminate any CV waits.
    // Pushes will fail and return return AsyncQueueStatus::Terminate until restart is called.
    // Pops will return AsyncQueueStatus::Terminate once the queue is empty.
    void terminate() {
        {
            std::lock_guard lock(m_mutex);
            m_terminate = true;
        }

        // Signal all CV waits so they examine the termination flag and finish if
        // necessary.
        // notify_all, since in general an arbitrary number of threads can be
        // inside try_push/try_pop.
        m_not_full_cv.notify_all();
        m_not_empty_cv.notify_all();
    }

    // Resets state to active following a terminate call.
    void restart() {
        std::lock_guard lock(m_mutex);
        m_terminate = false;
    }

    // Maximum number of items the queue can contain.
    size_t capacity() const { return m_capacity; }

    // Current number of items in the queue.  Only useful for stats sampling and
    // testing.
    size_t size() const {
        std::lock_guard lock(m_mutex);
        return m_items.size();
    }

    std::string get_name() const { return "queue"; }

    std::unordered_map<std::string, double> sample_stats() const {
        std::unordered_map<std::string, double> stats;
        std::lock_guard<std::mutex> lock(m_mutex);
        stats["items"] = m_items.size();
        stats["pushes"] = m_num_pushes;
        stats["pops"] = m_num_pops;
        return stats;
    }
};

}  // namespace dorado::utils<|MERGE_RESOLUTION|>--- conflicted
+++ resolved
@@ -41,14 +41,9 @@
 
     // Sets item to the next element in the queue and
     // notifies a waiting thread that the queue is not full.
-<<<<<<< HEAD
-    // Should only be called with the mutex locked via lock.
-    void pop_item(std::unique_lock<std::mutex>& lock, Item& item) {
-=======
     // Should only be called with the mutex held via lock.
     void pop_item(std::unique_lock<std::mutex>& lock, Item& item) {
         assert(lock.owns_lock());
->>>>>>> ca1d191f
         assert(!m_items.empty());
         item = std::move(m_items.front());
         m_items.pop();
@@ -62,16 +57,10 @@
     // Calls process_fn on the up to max_count items in the queue,
     // popping them.  Notifies all waiting threads that the queue is
     // not full.
-<<<<<<< HEAD
-    // Should only be called with the mutex locked via lock.
-    template <class ProcessFn>
-    void process_items(std::unique_lock<std::mutex>& lock, ProcessFn process_fn, size_t max_count) {
-=======
     // Should only be called with the mutex held via lock.
     template <class ProcessFn>
     void process_items(std::unique_lock<std::mutex>& lock, ProcessFn process_fn, size_t max_count) {
         assert(lock.owns_lock());
->>>>>>> ca1d191f
         assert(!m_items.empty());
         size_t num_to_pop = std::min(m_items.size(), max_count);
         for (size_t i = 0; i < num_to_pop; ++i) {
@@ -91,17 +80,6 @@
     std::unique_lock<std::mutex> wait_for_item() {
         std::unique_lock lock(m_mutex);
         m_not_empty_cv.wait(lock, [this] { return !m_items.empty() || m_terminate; });
-<<<<<<< HEAD
-        return lock;
-    }
-
-    // Same as wait_for_item, but will also time out, setting cv_status accordingly.
-    std::unique_lock<std::mutex> wait_for_item_or_timeout(const std::chrono::time_point<Clock, Duration>& timeout_time, bool& cv_status) {
-        std::unique_lock lock(m_mutex);
-        cv_status = m_not_empty_cv.wait_until(
-        lock, timeout_time, [this] { return !m_items.empty() || m_terminate; });
-        return lock;
-=======
         // Note: don't use std::move, so we have the opportunity of NRVO on lock.
         return lock;
     }
@@ -114,7 +92,6 @@
         bool wait_status = m_not_empty_cv.wait_until(
                 lock, timeout_time, [this] { return !m_items.empty() || m_terminate; });
         return {std::move(lock), wait_status};
->>>>>>> ca1d191f
     }
 
 public:
@@ -167,19 +144,11 @@
     // If we are terminating, returns AsyncQueueStatus::Terminate;.
     // Otherwise block until an item is added.
     template <class Clock, class Duration>
-<<<<<<< HEAD
-    bool try_pop_until(Item& item, const std::chrono::time_point<Clock, Duration>& timeout_time) {
-        bool cv_status;
-        auto lock = wait_for_item_or_timeout(timeout_time, &cv_status);
-
-        if (cv_status == false) {
-=======
     AsyncQueueStatus try_pop_until(Item& item,
                                    const std::chrono::time_point<Clock, Duration>& timeout_time) {
         auto [lock, wait_status] = wait_for_item_or_timeout(timeout_time);
 
         if (wait_status == false) {
->>>>>>> ca1d191f
             // Condition variable timed out and the predicate returned false.
             // In this case, we don't terminate and return without any output.
             return AsyncQueueStatus::Timeout;
@@ -191,15 +160,6 @@
         }
 
         pop_item(lock, item);
-<<<<<<< HEAD
-        return true;
-    }
-
-    // Obtains the next item in the queue, returning true on success.
-    // If the queue is empty, and we are terminating, returns false.
-    // Otherwise we block if the queue is empty.
-    bool try_pop(Item& item) {
-=======
         return AsyncQueueStatus::Success;
     }
 
@@ -209,7 +169,6 @@
     // Otherwise block until an item is added, upon which AsyncQueueStatus::Success
     // is returned.
     AsyncQueueStatus try_pop(Item& item) {
->>>>>>> ca1d191f
         auto lock = wait_for_item();
 
         // Termination takes effect once all items have been popped from the queue.
@@ -218,20 +177,11 @@
         }
 
         pop_item(lock, item);
-<<<<<<< HEAD
-        return true;
-    }
-
-    // Obtains all items in the queue, up to the limit of max_count if non-zero,
-    // once the lock is obtained.
-    // Return value is false if we are terminating.
-=======
         return AsyncQueueStatus::Success;
     }
 
     // Obtains all items in the queue, up to the limit of max_count,
     // once the lock is obtained.
->>>>>>> ca1d191f
     // If the lock is contended this could be more efficient than repeated
     // calls to try_pop.
     // If queue is empty:
@@ -239,15 +189,7 @@
     // Otherwise block until an item is added, upon which AsyncQueueStatus::Success
     // is returned.
     template <class ProcessFn>
-<<<<<<< HEAD
-    bool process_and_pop_all(ProcessFn process_fn, size_t max_count = 0) {
-        if (max_count == 0) {
-            max_count = m_capacity;
-        }
-
-=======
     AsyncQueueStatus process_and_pop_n(ProcessFn process_fn, size_t max_count) {
->>>>>>> ca1d191f
         auto lock = wait_for_item();
 
         // Termination takes effect once all items have been popped from the queue.
@@ -256,9 +198,6 @@
         }
 
         process_items(lock, process_fn, max_count);
-<<<<<<< HEAD
-        return true;
-=======
         return AsyncQueueStatus::Success;
     }
 
@@ -284,7 +223,6 @@
 
         process_items(lock, process_fn, max_count);
         return AsyncQueueStatus::Success;
->>>>>>> ca1d191f
     }
 
     // Tells the queue to terminate any CV waits.
