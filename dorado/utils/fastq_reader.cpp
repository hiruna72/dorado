#include "fastq_reader.h"

#include <spdlog/spdlog.h>

#include <algorithm>
#include <cassert>
#include <fstream>
#include <limits>
#include <sstream>

namespace dorado::utils {

namespace {

bool is_valid_id_field(const std::string& field) {
    if (field.at(0) != '@') {
        return false;
    }
    if (field.size() < 2 || field.at(1) == ' ' || field.at(1) == '\t') {
        return false;
    }
    return true;
}

bool validate_sequence_and_replace_us(std::string& field) {
    bool contains_t{};
    bool contains_u{};
    for (auto& element : field) {
        switch (element) {
        case 'A':
        case 'C':
        case 'G':
            break;
        case 'T':
            if (contains_u) {
                return false;
            }
            contains_t = true;
            break;
        case 'U':
            if (contains_t) {
                return false;
            }
            contains_u = true;
            element = 'T';
            break;
        default:
            return false;
        }
    }

    return true;
}

bool is_valid_separator_field(const std::string& field) { return field == "+"; }

bool is_valid_quality_field(const std::string& field) {
    //0x21 (lowest quality; '!' in ASCII) to 0x7e (highest quality; '~' in ASCII)
    return std::none_of(field.begin(), field.end(), [](char c) { return c < 0x21 || c > 0x7e; });
}

bool get_non_empty_line(std::istream& input_stream, std::string& line) {
    if (!std::getline(input_stream, line)) {
        return false;
    }
    return !line.empty();
}

bool get_wrapped_qstring_line(std::istream& input_stream,
                              std::size_t sequence_size,
                              std::string& wrapped_line) {
    std::string line;
    std::ostringstream line_builder{};
    std::size_t qstring_size{};
    while (qstring_size < sequence_size && get_non_empty_line(input_stream, line)) {
        if (!is_valid_quality_field(line)) {
            return false;
        }
        qstring_size += line.size();
        if (qstring_size > sequence_size) {
            return false;
        }
        line_builder << line;
    }
    wrapped_line = line_builder.str();
    return wrapped_line.size() == sequence_size;
}

<<<<<<< HEAD
    if (result.sequence().size() != result.qstring().size()) {
        return std::nullopt;
=======
bool get_wrapped_sequence_line(std::istream& input_stream, std::string& wrapped_line) {
    std::string line;
    std::ostringstream line_builder{};
    while (input_stream.peek() != '+') {
        if (!get_non_empty_line(input_stream, line) || !validate_sequence_and_replace_us(line)) {
            return false;
        }
        line_builder << line;
>>>>>>> 0c01acf3
    }
    wrapped_line = line_builder.str();
    return !wrapped_line.empty();
}

char header_separator(bool has_bam_tags) { return has_bam_tags ? '\t' : ' '; }

void ignore_next_tab_separated_field(std::istringstream& header_stream) {
    header_stream.ignore(std::numeric_limits<std::streamsize>::max(), '\t');
}

std::size_t token_len(const std::string& header_line, std::size_t token_start_pos) {
    auto token_end_pos = header_line.find(' ', token_start_pos);
    if (token_end_pos == std::string::npos) {
        token_end_pos = header_line.size();
    }
    return token_end_pos - token_start_pos;
}

}  // namespace

const std::string& FastqRecord::header() const { return m_header; }
const std::string& FastqRecord::sequence() const { return m_sequence; }
const std::string& FastqRecord::qstring() const { return m_qstring; }
<<<<<<< HEAD

std::string_view read_id_view(const std::string& header_line) {
    assert(header_line.size() > 1);
    return {header_line.data() + 1, token_len(header_line, 1)};
}

std::string_view run_id_view(const std::string& header_line) {
    // Fastq header line format:
    // @{read_id} runid={run_id} sampleid={sample_id} read={read_number} ch={channel_id} start_time={start_time_utc}
    const std::string RUN_ID_KEY_SEARCH{" runid="};
    auto runid_start = header_line.find(RUN_ID_KEY_SEARCH);
    if (runid_start == std::string::npos) {
        return {};
    }
    runid_start = runid_start + RUN_ID_KEY_SEARCH.size();

    return {header_line.data() + runid_start, token_len(header_line, runid_start)};
=======

std::size_t FastqRecord::token_len(std::size_t token_start_pos) const {
    auto separator = header_separator(m_header_has_bam_tags);
    auto token_end_pos = m_header.find(separator, token_start_pos);
    if (token_end_pos == std::string::npos) {
        token_end_pos = m_header.size();
    }
    return token_end_pos - token_start_pos;
>>>>>>> 0c01acf3
}

std::string_view FastqRecord::read_id_view() const {
    assert(m_header.size() > 1);
    return {m_header.data() + 1, token_len(1)};
}

std::string_view FastqRecord::run_id_view() const {
    if (m_header_has_bam_tags) {
        return {};  // HtsLib style
    }
<<<<<<< HEAD
    m_header = std::move(line);
    return true;
=======
    // Assume minKNOW format and check for the runid key
    const std::string RUN_ID_KEY_SEARCH{" runid="};
    auto runid_start = m_header.find(RUN_ID_KEY_SEARCH);
    if (runid_start == std::string::npos) {
        return {};
    }
    runid_start = runid_start + RUN_ID_KEY_SEARCH.size();

    return {m_header.data() + runid_start, token_len(runid_start)};
>>>>>>> 0c01acf3
}

std::vector<std::string> FastqRecord::get_bam_tags() const {
    if (!m_header_has_bam_tags) {
        return {};
    }
    std::vector<std::string> result{};
    std::istringstream header_stream{m_header};

    // First field is the read ID not a bam tag
    ignore_next_tab_separated_field(header_stream);

    std::string tag;
    while (std::getline(header_stream, tag, '\t')) {
        result.push_back(std::move(tag));
    }
    return result;
}

bool FastqRecord::set_header(std::string line) {
    // Fastq header line formats that we currently recognise beyond the initial @{read_id} are
    // a) minKNOW style:
    // @{read_id} runid={run_id} sampleid={sample_id} read={read_number} ch={channel_id} start_time={start_time_utc}
    // or,
    // b) HtsLib, which embeds tab separated bam tags:
    // @{read_id}['\t'{tag_data}...]
    //
    // Other formats should be of the form @{read_id}[ {description}]
    if (!is_valid_id_field(line)) {
        return false;
    }
<<<<<<< HEAD
    m_qstring = std::move(line);
    return true;
}

FastqReader::FastqReader(const std::string& input_file) {
    if (!is_fastq(input_file)) {
=======
    m_header = std::move(line);
    if (m_header.find('\t') != std::string::npos) {
        m_header_has_bam_tags = true;
    }
    return true;
}

std::optional<FastqRecord> FastqRecord::try_create(std::istream& input_stream,
                                                   std::string& error_message) {
    if (!input_stream.good()) {
        return std::nullopt;
    }
    FastqRecord result;
    std::string line;
    if (!get_non_empty_line(input_stream, line)) {
        return std::nullopt;
    }
    if (!result.set_header(std::move(line))) {
        error_message = "Invalid header line.";
        return std::nullopt;
    }
    if (!get_wrapped_sequence_line(input_stream, line)) {
        error_message = "Invalid sequence.";
        return std::nullopt;
    }
    result.m_sequence = std::move(line);
    if (!get_non_empty_line(input_stream, line) || !is_valid_separator_field(line)) {
        error_message = "Invalid separator.";
        return std::nullopt;
    }
    if (!get_wrapped_qstring_line(input_stream, result.sequence().size(), line)) {
        error_message = "Invalid qstring.";
        return std::nullopt;
    }
    result.m_qstring = std::move(line);

    return result;
}

FastqReader::FastqReader(std::string input_file) : m_input_file(std::move(input_file)) {
    if (!is_fastq(m_input_file)) {
>>>>>>> 0c01acf3
        return;
    }
    m_input_stream = std::make_unique<std::ifstream>(m_input_file);
}

FastqReader::FastqReader(std::unique_ptr<std::istream> input_stream)
        : m_input_file("<input_stream>") {
    if (!is_fastq(*input_stream)) {
        return;
    }
    // return to start of stream after validating the first record.
    input_stream->clear();
    input_stream->seekg(0);
    m_input_stream = std::move(input_stream);
}

bool FastqReader::is_valid() const { return m_input_stream && m_input_stream->good(); }

std::optional<FastqRecord> FastqReader::try_get_next_record() {
    if (!m_input_stream) {
        return std::nullopt;
    }
    ++m_record_count;
    std::string error_message{};
    auto next_fastq_record = FastqRecord::try_create(*m_input_stream, error_message);
    if (!error_message.empty()) {
        spdlog::warn("Failed to read record #{} from {}. {}", m_record_count, m_input_file,
                     error_message);
    }

    return next_fastq_record;
}

bool is_fastq(const std::string& input_file) {
    std::ifstream input_stream{input_file};
    return is_fastq(input_stream);
}

bool is_fastq(std::istream& input_stream) {
    if (!input_stream.good()) {
        return false;
    }

    std::string ignore_error_when_checking;
    return FastqRecord::try_create(input_stream, ignore_error_when_checking).has_value();
}

}  // namespace dorado::utils<|MERGE_RESOLUTION|>--- conflicted
+++ resolved
@@ -86,10 +86,6 @@
     return wrapped_line.size() == sequence_size;
 }
 
-<<<<<<< HEAD
-    if (result.sequence().size() != result.qstring().size()) {
-        return std::nullopt;
-=======
 bool get_wrapped_sequence_line(std::istream& input_stream, std::string& wrapped_line) {
     std::string line;
     std::ostringstream line_builder{};
@@ -98,7 +94,6 @@
             return false;
         }
         line_builder << line;
->>>>>>> 0c01acf3
     }
     wrapped_line = line_builder.str();
     return !wrapped_line.empty();
@@ -108,14 +103,6 @@
 
 void ignore_next_tab_separated_field(std::istringstream& header_stream) {
     header_stream.ignore(std::numeric_limits<std::streamsize>::max(), '\t');
-}
-
-std::size_t token_len(const std::string& header_line, std::size_t token_start_pos) {
-    auto token_end_pos = header_line.find(' ', token_start_pos);
-    if (token_end_pos == std::string::npos) {
-        token_end_pos = header_line.size();
-    }
-    return token_end_pos - token_start_pos;
 }
 
 }  // namespace
@@ -123,25 +110,6 @@
 const std::string& FastqRecord::header() const { return m_header; }
 const std::string& FastqRecord::sequence() const { return m_sequence; }
 const std::string& FastqRecord::qstring() const { return m_qstring; }
-<<<<<<< HEAD
-
-std::string_view read_id_view(const std::string& header_line) {
-    assert(header_line.size() > 1);
-    return {header_line.data() + 1, token_len(header_line, 1)};
-}
-
-std::string_view run_id_view(const std::string& header_line) {
-    // Fastq header line format:
-    // @{read_id} runid={run_id} sampleid={sample_id} read={read_number} ch={channel_id} start_time={start_time_utc}
-    const std::string RUN_ID_KEY_SEARCH{" runid="};
-    auto runid_start = header_line.find(RUN_ID_KEY_SEARCH);
-    if (runid_start == std::string::npos) {
-        return {};
-    }
-    runid_start = runid_start + RUN_ID_KEY_SEARCH.size();
-
-    return {header_line.data() + runid_start, token_len(header_line, runid_start)};
-=======
 
 std::size_t FastqRecord::token_len(std::size_t token_start_pos) const {
     auto separator = header_separator(m_header_has_bam_tags);
@@ -150,7 +118,6 @@
         token_end_pos = m_header.size();
     }
     return token_end_pos - token_start_pos;
->>>>>>> 0c01acf3
 }
 
 std::string_view FastqRecord::read_id_view() const {
@@ -162,10 +129,6 @@
     if (m_header_has_bam_tags) {
         return {};  // HtsLib style
     }
-<<<<<<< HEAD
-    m_header = std::move(line);
-    return true;
-=======
     // Assume minKNOW format and check for the runid key
     const std::string RUN_ID_KEY_SEARCH{" runid="};
     auto runid_start = m_header.find(RUN_ID_KEY_SEARCH);
@@ -175,7 +138,6 @@
     runid_start = runid_start + RUN_ID_KEY_SEARCH.size();
 
     return {m_header.data() + runid_start, token_len(runid_start)};
->>>>>>> 0c01acf3
 }
 
 std::vector<std::string> FastqRecord::get_bam_tags() const {
@@ -207,14 +169,6 @@
     if (!is_valid_id_field(line)) {
         return false;
     }
-<<<<<<< HEAD
-    m_qstring = std::move(line);
-    return true;
-}
-
-FastqReader::FastqReader(const std::string& input_file) {
-    if (!is_fastq(input_file)) {
-=======
     m_header = std::move(line);
     if (m_header.find('\t') != std::string::npos) {
         m_header_has_bam_tags = true;
@@ -256,7 +210,6 @@
 
 FastqReader::FastqReader(std::string input_file) : m_input_file(std::move(input_file)) {
     if (!is_fastq(m_input_file)) {
->>>>>>> 0c01acf3
         return;
     }
     m_input_stream = std::make_unique<std::ifstream>(m_input_file);
