--- conflicted
+++ resolved
@@ -13,8 +13,6 @@
 
 #include <spdlog/spdlog.h>
 
-#include <spdlog/spdlog.h>
-
 #include <iostream>
 #include <map>
 #include <set>
@@ -50,17 +48,12 @@
     m_index = mm_idx_reader_read(m_index_reader, m_threads);
     mm_mapopt_update(&m_map_opt, m_index);
 
-<<<<<<< HEAD
     if (m_index->k != m_idx_opt.k || m_index->w != m_idx_opt.w) {
         spdlog::warn(
                 "Indexing parameters mismatch prebuilt index: using paramateres kmer "
                 "size={} and window size={} from prebuilt index.",
                 m_index->k, m_index->w);
     }
-=======
-    spdlog::debug("> Minimap2 settings:\n> k: {}\n>w: {}\n>flag: {}", m_index->k, m_index->w,
-                  m_index->flag);
->>>>>>> f2c61ae2
 
     if (mm_verbose >= 3) {
         mm_idx_stat(m_index);
