#include "DataLoader.h"

#include "../read_pipeline/ReadPipeline.h"
#include "../utils/compat_utils.h"
#include "cxxpool.h"
#include "pod5_format/c_api.h"
#include "vbz_plugin_user_utils.h"

#include <highfive/H5Easy.hpp>
#include <highfive/H5File.hpp>
#include <spdlog/spdlog.h>

#include <cctype>
#include <ctime>
#include <filesystem>

#include "slow5/slow5.h"
#include "slow5_extra.h"
#include "slow5_thread.h"

namespace {
void string_reader(HighFive::Attribute& attribute, std::string& target_str) {
    // Load as a variable string if possible
    if (attribute.getDataType().isVariableStr()) {
        attribute.read(target_str);
        return;
    }

    // Process as a fixed length string
    // Create landing buffer and H5 datatype
    size_t size = attribute.getDataType().getSize();
    std::vector<char> target_array(size);
    hid_t dtype = H5Tcopy(H5T_C_S1);
    H5Tset_size(dtype, size);

    // Copy to landing buffer
    if (H5Aread(attribute.getId(), dtype, target_array.data()) < 0) {
        throw std::runtime_error("Error during H5Aread of fixed length string");
    }

    // Extract to string
    target_str = std::string(target_array.data(), size);
    // It's possible the null terminator appears before the end of the string
    size_t eol_pos = target_str.find(char(0));
    if (eol_pos < target_str.size()) {
        target_str.resize(eol_pos);
    }
};

std::string get_string_timestamp_from_unix_time(time_t time_stamp_ms) {
    static std::mutex timestamp_mtx;
    std::unique_lock lock(timestamp_mtx);
    //Convert a time_t (seconds from UNIX epoch) to a timestamp in %Y-%m-%dT%H:%M:%SZ format
    auto time_stamp_s = time_stamp_ms / 1000;
    int num_ms = time_stamp_ms % 1000;
    char buf[32];
    struct tm ts;
    ts = *gmtime(&time_stamp_s);
    strftime(buf, sizeof(buf), "%Y-%m-%dT%H:%M:%S.", &ts);
    std::string time_stamp_str = std::string(buf);
    time_stamp_str += std::to_string(num_ms);  // add ms
    time_stamp_str += "+00:00";                //add zero timezone
    return time_stamp_str;
}

std::string adjust_time(const std::string& time_stamp, uint32_t offset) {
    // Expects the time to be encoded like "2017-09-12T9:50:12Z".
    // Adds the offset (in seconds) to the timeStamp.
    std::tm base_time = {};
    strptime(time_stamp.c_str(), "%Y-%m-%dT%H:%M:%SZ", &base_time);
    time_t timeObj = mktime(&base_time);
    timeObj += offset;
    std::tm* new_time = gmtime(&timeObj);
    char buff[32];
    strftime(buff, 32, "%FT%TZ", new_time);
    return std::string(buff);
}

std::shared_ptr<dorado::Read> process_pod5_read(size_t row,
                                                Pod5ReadRecordBatch* batch,
                                                Pod5FileReader* file,
                                                const std::string path,
                                                std::string device) {
    uint16_t read_table_version = 0;
    ReadBatchRowInfo_t read_data;
    if (pod5_get_read_batch_row_info_data(batch, row, READ_BATCH_ROW_INFO_VERSION, &read_data,
                                          &read_table_version) != POD5_OK) {
        spdlog::error("Failed to get read {}", row);
    }

    //Retrieve global information for the run
    RunInfoDictData_t* run_info_data;
    if (pod5_get_run_info(batch, read_data.run_info, &run_info_data) != POD5_OK) {
        spdlog::error("Failed to get Run Info {}{}", row, pod5_get_error_string());
    }
    auto run_acquisition_start_time_ms = run_info_data->acquisition_start_time_ms;
    auto run_sample_rate = run_info_data->sample_rate;

    char read_id_tmp[37];
    pod5_error_t err = pod5_format_read_id(read_data.read_id, read_id_tmp);
    std::string read_id_str(read_id_tmp);

    auto options = torch::TensorOptions().dtype(torch::kInt16);
    auto samples = torch::empty(read_data.num_samples, options);

    if (pod5_get_read_complete_signal(file, batch, row, read_data.num_samples,
                                      samples.data_ptr<int16_t>()) != POD5_OK) {
        spdlog::error("Failed to get read {} signal: {}", row, pod5_get_error_string());
    }

    auto new_read = std::make_shared<dorado::Read>();
    new_read->raw_data = samples;
    new_read->sample_rate = run_sample_rate;
    auto start_time_ms =
            run_acquisition_start_time_ms + ((read_data.start_sample * 1000) / run_sample_rate);
    auto start_time = get_string_timestamp_from_unix_time(start_time_ms);
    new_read->scaling = read_data.calibration_scale;
    new_read->offset = read_data.calibration_offset;
    new_read->read_id = std::move(read_id_str);
    new_read->num_trimmed_samples = 0;
    new_read->attributes.read_number = read_data.read_number;
    new_read->attributes.fast5_filename = std::filesystem::path(path.c_str()).filename().string();
    new_read->attributes.mux = read_data.well;
    new_read->attributes.channel_number = read_data.channel;
    new_read->attributes.start_time = start_time;

    return new_read;
}

} /* anonymous namespace */

namespace dorado {

void DataLoader::load_reads(const std::string& path) {
    if (!std::filesystem::exists(path)) {
        spdlog::error("Requested input path {} does not exist!", path);
        m_read_sink.terminate();
        return;
    }
<<<<<<< HEAD
    if(!std::filesystem::is_directory(path)) {
        std::string ext = std::filesystem::path(path).extension().string();
        std::transform(ext.begin(), ext.end(), ext.begin(), [](unsigned char c){ return std::tolower(c); });
        if(ext == ".fast5") {
            load_fast5_reads_from_file(path);
        }
        else if(ext == ".pod5") {
            load_pod5_reads_from_file(path);
        }
        else if(ext == ".slow5" || ext == ".blow5") {
            load_slow5_reads_from_file(path);
        }
    }else{
        for (const auto & entry : std::filesystem::directory_iterator(path)) {
            std::string ext = std::filesystem::path(entry).extension().string();
            std::transform(ext.begin(), ext.end(), ext.begin(), [](unsigned char c){ return std::tolower(c); });
            if(ext == ".fast5") {
                load_fast5_reads_from_file(entry.path().string());
            }
            else if(ext == ".pod5") {
                load_pod5_reads_from_file(entry.path().string());
            }
            else if(ext == ".slow5" || ext == ".blow5") {
                load_slow5_reads_from_file(entry.path().string());
            }
=======
    if (!std::filesystem::is_directory(path)) {
        spdlog::error("Requested input path {} is not a directory!", path);
        m_read_sink.terminate();
        return;
    }

    for (const auto& entry : std::filesystem::directory_iterator(path)) {
        if (m_loaded_read_count == m_max_reads) {
            break;
        }
        std::string ext = std::filesystem::path(entry).extension().string();
        std::transform(ext.begin(), ext.end(), ext.begin(),
                       [](unsigned char c) { return std::tolower(c); });
        if (ext == ".fast5") {
            load_fast5_reads_from_file(entry.path().string());
        } else if (ext == ".pod5") {
            load_pod5_reads_from_file(entry.path().string());
>>>>>>> 55c3a102
        }
    }
    m_read_sink.terminate();
}

void DataLoader::load_pod5_reads_from_file(const std::string& path) {
    pod5_init();

    // Open the file ready for walking:
    Pod5FileReader_t* file = pod5_open_file(path.c_str());

    if (!file) {
        spdlog::error("Failed to open file {}: {}", path, pod5_get_error_string());
    }

    std::size_t batch_count = 0;
    if (pod5_get_read_batch_count(&batch_count, file) != POD5_OK) {
        spdlog::error("Failed to query batch count: {}", pod5_get_error_string());
    }

    cxxpool::thread_pool pool{m_num_worker_threads};

    for (std::size_t batch_index = 0; batch_index < batch_count; ++batch_index) {
        if (m_loaded_read_count == m_max_reads) {
            break;
        }
        Pod5ReadRecordBatch_t* batch = nullptr;
        if (pod5_get_read_batch(&batch, file, batch_index) != POD5_OK) {
            spdlog::error("Failed to get batch: {}", pod5_get_error_string());
        }

        std::size_t batch_row_count = 0;
        if (pod5_get_read_batch_row_count(&batch_row_count, batch) != POD5_OK) {
            spdlog::error("Failed to get batch row count");
        }
        batch_row_count = std::min(batch_row_count, m_max_reads - m_loaded_read_count);

        std::vector<std::future<std::shared_ptr<Read>>> futures;

        for (std::size_t row = 0; row < batch_row_count; ++row) {
            futures.push_back(pool.push(process_pod5_read, row, batch, file, path, m_device));
        }

        for (auto& v : futures) {
            auto read = v.get();
            m_read_sink.push_read(read);
            m_loaded_read_count++;
        }

        if (pod5_free_read_batch(batch) != POD5_OK) {
            spdlog::error("Failed to release batch");
        }
    }
    pod5_close_and_free_reader(file);
}

void DataLoader::load_fast5_reads_from_file(const std::string& path) {
    // Read the file into a vector of torch tensors
    H5Easy::File file(path, H5Easy::File::ReadOnly);
    HighFive::Group reads = file.getGroup("/");
    int num_reads = reads.getNumberObjects();

    for (int i = 0; i < num_reads && m_loaded_read_count < m_max_reads; i++) {
        auto read_id = reads.getObjectName(i);
        HighFive::Group read = reads.getGroup(read_id);

        // Fetch the digitisation parameters
        HighFive::Group channel_id_group = read.getGroup("channel_id");
        HighFive::Attribute digitisation_attr = channel_id_group.getAttribute("digitisation");
        HighFive::Attribute range_attr = channel_id_group.getAttribute("range");
        HighFive::Attribute offset_attr = channel_id_group.getAttribute("offset");
        HighFive::Attribute sampling_rate_attr = channel_id_group.getAttribute("sampling_rate");
        HighFive::Attribute channel_number_attr = channel_id_group.getAttribute("channel_number");

        int32_t channel_number;
        if (channel_number_attr.getDataType().string().substr(0, 6) == "String") {
            std::string channel_number_string;
            string_reader(channel_number_attr, channel_number_string);
            std::istringstream channel_stream(channel_number_string);
            channel_stream >> channel_number;
        } else {
            channel_number_attr.read(channel_number);
        }

        float digitisation;
        digitisation_attr.read(digitisation);
        float range;
        range_attr.read(range);
        float offset;
        offset_attr.read(offset);
        float sampling_rate;
        sampling_rate_attr.read(sampling_rate);

        HighFive::Group raw = read.getGroup("Raw");
        auto ds = raw.getDataSet("Signal");
        if (ds.getDataType().string() != "Integer16")
            throw std::runtime_error("Invalid FAST5 Signal data type of " +
                                     ds.getDataType().string());

        auto options = torch::TensorOptions().dtype(torch::kInt16);
        auto samples = torch::empty(ds.getElementCount(), options);
        ds.read(samples.data_ptr<int16_t>());

        HighFive::Attribute mux_attr = raw.getAttribute("start_mux");
        HighFive::Attribute read_number_attr = raw.getAttribute("read_number");
        HighFive::Attribute start_time_attr = raw.getAttribute("start_time");
        HighFive::Attribute read_id_attr = raw.getAttribute("read_id");
        uint32_t mux;
        uint32_t read_number;
        uint64_t start_time;
        mux_attr.read(mux);
        read_number_attr.read(read_number);
        start_time_attr.read(start_time);
        string_reader(read_id_attr, read_id);

        std::string fast5_filename = std::filesystem::path(path).filename().string();

        HighFive::Group tracking_id_group = read.getGroup("tracking_id");
        HighFive::Attribute exp_start_time_attr = tracking_id_group.getAttribute("exp_start_time");
        std::string exp_start_time;
        string_reader(exp_start_time_attr, exp_start_time);

        auto start_time_str =
                adjust_time(exp_start_time, static_cast<uint32_t>(start_time / sampling_rate));

        auto new_read = std::make_shared<Read>();
        new_read->sample_rate = sampling_rate;
        new_read->raw_data = samples;
        new_read->digitisation = digitisation;
        new_read->range = range;
        new_read->offset = offset;
        new_read->scaling = range / digitisation;
        new_read->read_id = read_id;
        new_read->num_trimmed_samples = 0;
        new_read->attributes.mux = mux;
        new_read->attributes.read_number = read_number;
        new_read->attributes.channel_number = channel_number;
        new_read->attributes.start_time = start_time_str;
        new_read->attributes.fast5_filename = fast5_filename;

        m_read_sink.push_read(new_read);
        m_loaded_read_count++;
    }
}

<<<<<<< HEAD
void create_read_data(core_t *core, db_t *db, int32_t i) {
    //
    struct slow5_rec *rec = NULL;
    if (slow5_rec_depress_parse(&db->mem_records[i], &db->mem_bytes[i], NULL, &rec, core->fp) != 0) {
        exit(EXIT_FAILURE);
    } else {
        free(db->mem_records[i]);
    }
    auto new_read = std::make_shared<Read>();

    //
    std::vector<int16_t> tmp(rec->raw_signal,rec->raw_signal+rec->len_raw_signal);
    std::vector<float> floatTmp(tmp.begin(), tmp.end());

    int ret = 0;
    uint64_t start_time = slow5_aux_get_uint64(rec, "start_time", &ret);
    if(ret!=0){
        throw std::runtime_error("Error in getting auxiliary attribute 'start_time' from the file.");
    }
    ret = 0;
    uint32_t mux = slow5_aux_get_uint8(rec, "start_mux", &ret);
    if(ret!=0){
        throw std::runtime_error("Error in getting auxiliary attribute 'start_mux' from the file.");
    }
    ret = 0;
    int32_t read_number = slow5_aux_get_int32(rec, "read_number", &ret);
    if(ret!=0){
        throw std::runtime_error("Error in getting auxiliary attribute 'read_number' from the file.");
    }
    ret = 0;
    uint64_t len;
    std::string channel_number_str = slow5_aux_get_string(rec, "channel_number", &len, &ret);
    if(ret!=0){
        throw std::runtime_error("Error in getting auxiliary attribute 'channel_number' from the file.");
    }
    int32_t channel_number = static_cast<int32_t>(std::stol(channel_number_str));
    char* exp_start_time = slow5_hdr_get("exp_start_time", rec->read_group, core->fp->header);
    if(!exp_start_time){
        throw std::runtime_error("exp_start_time is missing");
    }

    auto start_time_str = adjust_time(exp_start_time, static_cast<uint32_t>(start_time / rec->sampling_rate));

    auto options = torch::TensorOptions().dtype(torch::kFloat32);
    new_read->raw_data = torch::from_blob(floatTmp.data(), floatTmp.size(), options).clone().to(core->m_device_);
    new_read->digitisation = rec->digitisation;
    new_read->range = rec->range;
    new_read->offset = rec->offset;
    new_read->read_id = rec->read_id;
    new_read->num_samples = floatTmp.size();
    new_read->num_trimmed_samples = floatTmp.size(); // same value until we actually trim
    new_read->attributes.mux = mux;
    new_read->attributes.read_number = read_number;
    new_read->attributes.channel_number = channel_number;
    new_read->attributes.start_time = start_time_str;
    new_read->attributes.fast5_filename = core->fp->meta.pathname;
    //
    db->read_data_ptrs[i] = new_read;
    slow5_rec_free(rec);
}

void DataLoader::load_slow5_reads_from_file(const std::string& path){
    slow5_file_t *sp = slow5_open(path.c_str(),"r");
    if(sp==NULL){
        fprintf(stderr,"Error in opening file\n");
        exit(EXIT_FAILURE);
    }
    int64_t batch_size = slow5_batch;
    int32_t num_threads = slow5_threads;

    while(1){
        int flag_EOF = 0;
        db_t db = { 0 };
        db.mem_records = (char **) malloc(batch_size * sizeof *db.read_id);
        db.mem_bytes = (size_t *) malloc(batch_size * sizeof *db.read_id);

        int64_t record_count = 0;
        size_t bytes;
        char *mem;

        while (record_count < batch_size) {
            if (!(mem = (char *) slow5_get_next_mem(&bytes, sp))) {
                if (slow5_errno != SLOW5_ERR_EOF) {
                    throw std::runtime_error("Error in slow5_get_next_mem.");
                } else { //EOF file reached
                    flag_EOF = 1;
                    break;
                }
            } else {
                db.mem_records[record_count] = mem;
                db.mem_bytes[record_count] = bytes;
                record_count++;
            }
        }

        // Setup multithreading structures
        core_t core;
        core.num_thread = (num_threads > record_count) ? record_count : num_threads;
        if(record_count == 0){
            core.num_thread = 1;
        }
        core.fp = sp;
        core.m_device_ = m_device;

        db.n_batch = record_count;
        db.read_data_ptrs = std::vector<std::shared_ptr<Read>> (record_count);

        work_db(&core,&db,create_read_data);

        for (int64_t i = 0; i < record_count; i++) {
            m_read_sink.push_read(db.read_data_ptrs[i]);
            m_loaded_read_count++;
        }

        // Free everything
        free(db.mem_bytes);
        free(db.mem_records);

        if(flag_EOF == 1){
            break;
        }
    }
}

DataLoader::DataLoader(ReadSink& read_sink, const std::string& device)
        : m_read_sink(read_sink), m_device(device) {
=======
DataLoader::DataLoader(ReadSink& read_sink,
                       const std::string& device,
                       size_t num_worker_threads,
                       size_t max_reads)
        : m_read_sink(read_sink), m_device(device), m_num_worker_threads(num_worker_threads) {
    m_max_reads = max_reads == 0 ? std::numeric_limits<decltype(m_max_reads)>::max() : max_reads;
    assert(m_num_worker_threads > 0);
>>>>>>> 55c3a102
    static std::once_flag vbz_init_flag;
    std::call_once(vbz_init_flag, vbz_register);
}

}  // namespace dorado<|MERGE_RESOLUTION|>--- conflicted
+++ resolved
@@ -137,7 +137,6 @@
         m_read_sink.terminate();
         return;
     }
-<<<<<<< HEAD
     if(!std::filesystem::is_directory(path)) {
         std::string ext = std::filesystem::path(path).extension().string();
         std::transform(ext.begin(), ext.end(), ext.begin(), [](unsigned char c){ return std::tolower(c); });
@@ -163,25 +162,6 @@
             else if(ext == ".slow5" || ext == ".blow5") {
                 load_slow5_reads_from_file(entry.path().string());
             }
-=======
-    if (!std::filesystem::is_directory(path)) {
-        spdlog::error("Requested input path {} is not a directory!", path);
-        m_read_sink.terminate();
-        return;
-    }
-
-    for (const auto& entry : std::filesystem::directory_iterator(path)) {
-        if (m_loaded_read_count == m_max_reads) {
-            break;
-        }
-        std::string ext = std::filesystem::path(entry).extension().string();
-        std::transform(ext.begin(), ext.end(), ext.begin(),
-                       [](unsigned char c) { return std::tolower(c); });
-        if (ext == ".fast5") {
-            load_fast5_reads_from_file(entry.path().string());
-        } else if (ext == ".pod5") {
-            load_pod5_reads_from_file(entry.path().string());
->>>>>>> 55c3a102
         }
     }
     m_read_sink.terminate();
@@ -327,7 +307,6 @@
     }
 }
 
-<<<<<<< HEAD
 void create_read_data(core_t *core, db_t *db, int32_t i) {
     //
     struct slow5_rec *rec = NULL;
@@ -372,13 +351,13 @@
     auto start_time_str = adjust_time(exp_start_time, static_cast<uint32_t>(start_time / rec->sampling_rate));
 
     auto options = torch::TensorOptions().dtype(torch::kFloat32);
+    new_read->sample_rate = rec->sampling_rate;
     new_read->raw_data = torch::from_blob(floatTmp.data(), floatTmp.size(), options).clone().to(core->m_device_);
     new_read->digitisation = rec->digitisation;
     new_read->range = rec->range;
     new_read->offset = rec->offset;
     new_read->read_id = rec->read_id;
-    new_read->num_samples = floatTmp.size();
-    new_read->num_trimmed_samples = floatTmp.size(); // same value until we actually trim
+    new_read->num_trimmed_samples = 0;
     new_read->attributes.mux = mux;
     new_read->attributes.read_number = read_number;
     new_read->attributes.channel_number = channel_number;
@@ -452,9 +431,7 @@
     }
 }
 
-DataLoader::DataLoader(ReadSink& read_sink, const std::string& device)
-        : m_read_sink(read_sink), m_device(device) {
-=======
+
 DataLoader::DataLoader(ReadSink& read_sink,
                        const std::string& device,
                        size_t num_worker_threads,
@@ -462,7 +439,6 @@
         : m_read_sink(read_sink), m_device(device), m_num_worker_threads(num_worker_threads) {
     m_max_reads = max_reads == 0 ? std::numeric_limits<decltype(m_max_reads)>::max() : max_reads;
     assert(m_num_worker_threads > 0);
->>>>>>> 55c3a102
     static std::once_flag vbz_init_flag;
     std::call_once(vbz_init_flag, vbz_register);
 }
